import 'dotenv/config';
import { viteCommonjs } from '@originjs/vite-plugin-commonjs';
import tsconfigPaths from 'vite-tsconfig-paths';
import { defineConfig } from 'vitest/config';

export default defineConfig({
	test: {
		include: [
			'tests/relational/**/*.test.ts',
			'tests/libsql-batch.test.ts',
			'tests/d1-batch.test.ts',
<<<<<<< HEAD
			'tests/replicas/**/*',
			'tests/imports/**/*',
=======
			'tests/sqlite-proxy-batch.test.ts',
			'tests/neon-http-batch.test.ts',
			'tests/replicas/**/*',
			'tests/imports/**/*',
			'tests/xata-http.test.ts',
			// 'tests/awsdatapi.test.ts',
>>>>>>> a78eefe0
		],
		exclude: [
			...(process.env.SKIP_EXTERNAL_DB_TESTS
				? ['tests/relational/mysql.planetscale.test.ts', 'tests/neon-http-batch.test.ts', 'tests/xata-http.test.ts']
				: []),
			'tests/relational/vercel.test.ts',
		],
		typecheck: {
			tsconfig: 'tsconfig.json',
		},
		testTimeout: 100000,
		hookTimeout: 100000,
		// deps: {
		// 	inline: true,
		// },
	},
	plugins: [viteCommonjs(), tsconfigPaths()],
});<|MERGE_RESOLUTION|>--- conflicted
+++ resolved
@@ -9,17 +9,12 @@
 			'tests/relational/**/*.test.ts',
 			'tests/libsql-batch.test.ts',
 			'tests/d1-batch.test.ts',
-<<<<<<< HEAD
-			'tests/replicas/**/*',
-			'tests/imports/**/*',
-=======
 			'tests/sqlite-proxy-batch.test.ts',
 			'tests/neon-http-batch.test.ts',
 			'tests/replicas/**/*',
 			'tests/imports/**/*',
 			'tests/xata-http.test.ts',
 			// 'tests/awsdatapi.test.ts',
->>>>>>> a78eefe0
 		],
 		exclude: [
 			...(process.env.SKIP_EXTERNAL_DB_TESTS
