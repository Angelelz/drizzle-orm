--- conflicted
+++ resolved
@@ -28,12 +28,9 @@
 	boolean,
 	char,
 	cidr,
-<<<<<<< HEAD
 	except,
 	exceptAll,
-=======
 	foreignKey,
->>>>>>> cf6274ff
 	getMaterializedViewConfig,
 	getTableConfig,
 	getViewConfig,
