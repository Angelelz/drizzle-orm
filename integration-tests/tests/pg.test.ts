--- conflicted
+++ resolved
@@ -9,25 +9,25 @@
 	arrayContains,
 	arrayOverlaps,
 	asc,
+	avg,
+	avgDistinct,
+	count,
+	countDistinct,
 	eq,
 	gt,
 	gte,
 	inArray,
 	lt,
+	max,
+	min,
 	name,
 	placeholder,
 	type SQL,
 	sql,
 	type SQLWrapper,
-	TransactionRollbackError,
-	count,
-	countDistinct,
-	avg,
-	avgDistinct,
 	sum,
 	sumDistinct,
-	max,
-	min,
+	TransactionRollbackError,
 } from 'drizzle-orm';
 import { drizzle, type NodePgDatabase } from 'drizzle-orm/node-postgres';
 import { migrate } from 'drizzle-orm/node-postgres/migrator';
@@ -149,7 +149,7 @@
 	a: integer('a'),
 	b: integer('b'),
 	c: integer('c'),
-	nullOnly: integer('null_only')
+	nullOnly: integer('null_only'),
 });
 
 interface Context {
@@ -523,7 +523,7 @@
 	const usersDistinctTable = pgTable('users_distinct', {
 		id: integer('id').notNull(),
 		name: text('name').notNull(),
-		age: integer('age').notNull()
+		age: integer('age').notNull(),
 	});
 
 	await db.execute(sql`drop table if exists ${usersDistinctTable}`);
@@ -534,7 +534,7 @@
 		{ id: 1, name: 'John', age: 24 },
 		{ id: 2, name: 'John', age: 25 },
 		{ id: 1, name: 'Jane', age: 24 },
-		{ id: 1, name: 'Jane', age: 26 }
+		{ id: 1, name: 'Jane', age: 26 },
 	]);
 	const users1 = await db.selectDistinct().from(usersDistinctTable).orderBy(
 		usersDistinctTable.id,
@@ -547,8 +547,8 @@
 		usersDistinctTable,
 	).orderBy(usersDistinctTable.name);
 	const users4 = await db.selectDistinctOn([usersDistinctTable.id, usersDistinctTable.age]).from(
-		usersDistinctTable
-	).orderBy(usersDistinctTable.id, usersDistinctTable.age)
+		usersDistinctTable,
+	).orderBy(usersDistinctTable.id, usersDistinctTable.age);
 
 	await db.execute(sql`drop table ${usersDistinctTable}`);
 
@@ -556,7 +556,7 @@
 		{ id: 1, name: 'Jane', age: 24 },
 		{ id: 1, name: 'Jane', age: 26 },
 		{ id: 1, name: 'John', age: 24 },
-		{ id: 2, name: 'John', age: 25 }
+		{ id: 2, name: 'John', age: 25 },
 	]);
 
 	t.deepEqual(users2.length, 2);
@@ -570,7 +570,7 @@
 	t.deepEqual(users4, [
 		{ id: 1, name: 'John', age: 24 },
 		{ id: 1, name: 'Jane', age: 26 },
-		{ id: 2, name: 'John', age: 25 }
+		{ id: 2, name: 'John', age: 25 },
 	]);
 });
 
@@ -3211,7 +3211,6 @@
 	});
 });
 
-<<<<<<< HEAD
 test.serial('select from a table with generated columns', async (t) => {
 	const { db } = t.context;
 
@@ -3343,7 +3342,8 @@
 	t.deepEqual(result, [
 		{ id: 1, id2: 1, id3: 1 },
 	]);
-=======
+});
+
 test.serial('aggregate function: count', async (t) => {
 	const { db } = t.context;
 	const table = aggregateTable;
@@ -3408,5 +3408,4 @@
 
 	t.deepEqual(result1[0]?.value, 10);
 	t.deepEqual(result2[0]?.value, null);
->>>>>>> d55aea4a
 });