--- conflicted
+++ resolved
@@ -17,10 +17,7 @@
 	gte,
 	inArray,
 	type InferModel,
-<<<<<<< HEAD
-=======
 	lt,
->>>>>>> a78eefe0
 	max,
 	min,
 	Name,
@@ -29,6 +26,7 @@
 	sql,
 	sum,
 	sumDistinct,
+	TransactionRollbackError,
 	TransactionRollbackError,
 } from 'drizzle-orm';
 import { drizzle, type LibSQLDatabase } from 'drizzle-orm/libsql';
