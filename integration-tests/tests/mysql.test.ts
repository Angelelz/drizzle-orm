--- conflicted
+++ resolved
@@ -5,6 +5,10 @@
 import Docker from 'dockerode';
 import {
 	asc,
+	avg,
+	avgDistinct,
+	count,
+	countDistinct,
 	DefaultLogger,
 	eq,
 	gt,
@@ -12,18 +16,14 @@
 	inArray,
 	type InferModel,
 	match,
+	max,
+	min,
 	Name,
 	placeholder,
 	sql,
-	TransactionRollbackError,
 	sum,
 	sumDistinct,
-	count,
-	countDistinct,
-	avg,
-	avgDistinct,
-	max,
-	min,
+	TransactionRollbackError,
 } from 'drizzle-orm';
 import {
 	alias,
@@ -135,7 +135,7 @@
 	a: int('a'),
 	b: int('b'),
 	c: int('c'),
-	nullOnly: int('null_only')
+	nullOnly: int('null_only'),
 });
 
 interface Context {
@@ -2699,7 +2699,6 @@
 	});
 });
 
-<<<<<<< HEAD
 test.serial('select with match against', async (t) => {
 	const { db } = t.context;
 
@@ -2873,7 +2872,8 @@
 		.where(match(users.name, users.bio).against('Drizzle*', { mode: 'natural with exp' }));
 
 	t.deepEqual(query, [user1, user2]);
-=======
+});
+
 test.serial('aggregate function: count', async (t) => {
 	const { db } = t.context;
 	const table = aggregateTable;
@@ -2938,5 +2938,4 @@
 
 	t.deepEqual(result1[0]?.value, 10);
 	t.deepEqual(result2[0]?.value, null);
->>>>>>> d55aea4a
 });