import 'dotenv/config';

import type { TestFn } from 'ava';
import anyTest from 'ava';
import Docker from 'dockerode';
import {
	and,
	asc,
	avg,
	avgDistinct,
	count,
	countDistinct,
	DefaultLogger,
	eq,
	exists,
	getTableColumns,
	gt,
	gte,
	inArray,
	type InferModel,
<<<<<<< HEAD
=======
	lt,
>>>>>>> a78eefe0
	max,
	min,
	Name,
	placeholder,
	sql,
	sum,
	sumDistinct,
	TransactionRollbackError,
} from 'drizzle-orm';
import {
	alias,
	bigint,
	boolean,
	date,
	datetime,
	decimal,
	except,
	exceptAll,
	foreignKey,
	getTableConfig,
	getViewConfig,
	int,
	intersect,
	intersectAll,
	json,
	mediumint,
	mysqlEnum,
	mysqlTable,
	mysqlTableCreator,
	mysqlView,
	primaryKey,
	serial,
	smallint,
	text,
	time,
	timestamp,
	tinyint,
	union,
	unionAll,
	unique,
	uniqueIndex,
	uniqueKeyName,
	year,
} from 'drizzle-orm/mysql-core';
import type { MySql2Database } from 'drizzle-orm/mysql2';
import { drizzle } from 'drizzle-orm/mysql2';
import { migrate } from 'drizzle-orm/mysql2/migrator';
import getPort from 'get-port';
import * as mysql from 'mysql2/promise';
import { v4 as uuid } from 'uuid';
import { type Equal, Expect, toLocalDate } from './utils.ts';

const ENABLE_LOGGING = false;

const usersTable = mysqlTable('userstest', {
	id: serial('id').primaryKey(),
	name: text('name').notNull(),
	verified: boolean('verified').notNull().default(false),
	jsonb: json('jsonb').$type<string[]>(),
	createdAt: timestamp('created_at', { fsp: 2 }).notNull().defaultNow(),
});

const users2Table = mysqlTable('users2', {
	id: serial('id').primaryKey(),
	name: text('name').notNull(),
	cityId: int('city_id').references(() => citiesTable.id),
});

const citiesTable = mysqlTable('cities', {
	id: serial('id').primaryKey(),
	name: text('name').notNull(),
});

const usersOnUpdate = mysqlTable('users_on_update', {
	id: serial('id').primaryKey(),
	name: text('name').notNull(),
	updateCounter: int('update_counter').default(sql`1`).$onUpdateFn(() => sql`update_counter + 1`),
	updatedAt: datetime('updated_at', { mode: 'date', fsp: 3 }).$onUpdate(() => new Date()),
	uppercaseName: text('uppercase_name').$onUpdateFn(() => sql`upper(name)`),
	alwaysNull: text('always_null').$type<string | null>().$onUpdateFn(() => null), // need to add $type because $onUpdate add a default value
});

const datesTable = mysqlTable('datestable', {
	date: date('date'),
	dateAsString: date('date_as_string', { mode: 'string' }),
	time: time('time', { fsp: 1 }),
	datetime: datetime('datetime', { fsp: 2 }),
	datetimeAsString: datetime('datetime_as_string', { fsp: 2, mode: 'string' }),
	timestamp: timestamp('timestamp', { fsp: 3 }),
	timestampAsString: timestamp('timestamp_as_string', { fsp: 3, mode: 'string' }),
	year: year('year'),
});

const coursesTable = mysqlTable('courses', {
	id: serial('id').primaryKey(),
	name: text('name').notNull(),
	categoryId: int('category_id').references(() => courseCategoriesTable.id),
});

const courseCategoriesTable = mysqlTable('course_categories', {
	id: serial('id').primaryKey(),
	name: text('name').notNull(),
});

const orders = mysqlTable('orders', {
	id: serial('id').primaryKey(),
	region: text('region').notNull(),
	product: text('product').notNull().$default(() => 'random_string'),
	amount: int('amount').notNull(),
	quantity: int('quantity').notNull(),
});

const usersMigratorTable = mysqlTable('users12', {
	id: serial('id').primaryKey(),
	name: text('name').notNull(),
	email: text('email').notNull(),
}, (table) => {
	return {
		name: uniqueIndex('').on(table.name).using('btree'),
	};
});

// To test aggregate functions
const aggregateTable = mysqlTable('aggregate_table', {
	id: serial('id').notNull(),
	name: text('name').notNull(),
	a: int('a'),
	b: int('b'),
	c: int('c'),
	nullOnly: int('null_only'),
});

interface Context {
	docker: Docker;
	mysqlContainer: Docker.Container;
	db: MySql2Database;
	client: mysql.Connection;
}

const test = anyTest as TestFn<Context>;

async function createDockerDB(ctx: Context): Promise<string> {
	const docker = (ctx.docker = new Docker());
	const port = await getPort({ port: 3306 });
	const image = 'mysql:8';

	const pullStream = await docker.pull(image);
	await new Promise((resolve, reject) =>
		docker.modem.followProgress(pullStream, (err) => (err ? reject(err) : resolve(err)))
	);

	ctx.mysqlContainer = await docker.createContainer({
		Image: image,
		Env: ['MYSQL_ROOT_PASSWORD=mysql', 'MYSQL_DATABASE=drizzle'],
		name: `drizzle-integration-tests-${uuid()}`,
		HostConfig: {
			AutoRemove: true,
			PortBindings: {
				'3306/tcp': [{ HostPort: `${port}` }],
			},
		},
	});

	await ctx.mysqlContainer.start();

	return `mysql://root:mysql@127.0.0.1:${port}/drizzle`;
}

test.before(async (t) => {
	const ctx = t.context;
	const connectionString = process.env['MYSQL_CONNECTION_STRING'] ?? await createDockerDB(ctx);

	const sleep = 1000;
	let timeLeft = 20000;
	let connected = false;
	let lastError: unknown | undefined;
	do {
		try {
			ctx.client = await mysql.createConnection(connectionString);
			await ctx.client.connect();
			connected = true;
			break;
		} catch (e) {
			lastError = e;
			await new Promise((resolve) => setTimeout(resolve, sleep));
			timeLeft -= sleep;
		}
	} while (timeLeft > 0);
	if (!connected) {
		console.error('Cannot connect to MySQL');
		await ctx.client?.end().catch(console.error);
		await ctx.mysqlContainer?.stop().catch(console.error);
		throw lastError;
	}
	ctx.db = drizzle(ctx.client, { logger: ENABLE_LOGGING ? new DefaultLogger() : undefined });
});

test.after.always(async (t) => {
	const ctx = t.context;
	await ctx.client?.end().catch(console.error);
	await ctx.mysqlContainer?.stop().catch(console.error);
});

test.beforeEach(async (t) => {
	const ctx = t.context;
	await ctx.db.execute(sql`drop table if exists \`userstest\``);
	await ctx.db.execute(sql`drop table if exists \`users2\``);
	await ctx.db.execute(sql`drop table if exists \`cities\``);

	await ctx.db.execute(
		sql`
			create table \`userstest\` (
				\`id\` serial primary key,
				\`name\` text not null,
				\`verified\` boolean not null default false,
				\`jsonb\` json,
				\`created_at\` timestamp not null default now()
			)
		`,
	);

	await ctx.db.execute(
		sql`
			create table \`users2\` (
				\`id\` serial primary key,
				\`name\` text not null,
				\`city_id\` int references \`cities\`(\`id\`)
			)
		`,
	);

	await ctx.db.execute(
		sql`
			create table \`cities\` (
				\`id\` serial primary key,
				\`name\` text not null
			)
		`,
	);
});

async function setupSetOperationTest(db: MySql2Database) {
	await db.execute(sql`drop table if exists \`users2\``);
	await db.execute(sql`drop table if exists \`cities\``);
	await db.execute(
		sql`
			create table \`users2\` (
				\`id\` serial primary key,
				\`name\` text not null,
				\`city_id\` int references \`cities\`(\`id\`)
			)
		`,
	);

	await db.execute(
		sql`
			create table \`cities\` (
				\`id\` serial primary key,
				\`name\` text not null
			)
		`,
	);

	await db.insert(citiesTable).values([
		{ id: 1, name: 'New York' },
		{ id: 2, name: 'London' },
		{ id: 3, name: 'Tampa' },
	]);

	await db.insert(users2Table).values([
		{ id: 1, name: 'John', cityId: 1 },
		{ id: 2, name: 'Jane', cityId: 2 },
		{ id: 3, name: 'Jack', cityId: 3 },
		{ id: 4, name: 'Peter', cityId: 3 },
		{ id: 5, name: 'Ben', cityId: 2 },
		{ id: 6, name: 'Jill', cityId: 1 },
		{ id: 7, name: 'Mary', cityId: 2 },
		{ id: 8, name: 'Sally', cityId: 1 },
	]);
}

async function setupAggregateFunctionsTest(db: MySql2Database) {
	await db.execute(sql`drop table if exists \`aggregate_table\``);
	await db.execute(
		sql`
			create table \`aggregate_table\` (
				\`id\` integer primary key auto_increment not null,
				\`name\` text not null,
				\`a\` integer,
				\`b\` integer,
				\`c\` integer,
				\`null_only\` integer
			);
		`,
	);
	await db.insert(aggregateTable).values([
		{ name: 'value 1', a: 5, b: 10, c: 20 },
		{ name: 'value 1', a: 5, b: 20, c: 30 },
		{ name: 'value 2', a: 10, b: 50, c: 60 },
		{ name: 'value 3', a: 20, b: 20, c: null },
		{ name: 'value 4', a: null, b: 90, c: 120 },
		{ name: 'value 5', a: 80, b: 10, c: null },
		{ name: 'value 6', a: null, b: null, c: 150 },
	]);
}

test.serial('table config: unsigned ints', async (t) => {
	const unsignedInts = mysqlTable('cities1', {
		bigint: bigint('bigint', { mode: 'number', unsigned: true }),
		int: int('int', { unsigned: true }),
		smallint: smallint('smallint', { unsigned: true }),
		mediumint: mediumint('mediumint', { unsigned: true }),
		tinyint: tinyint('tinyint', { unsigned: true }),
	});

	const tableConfig = getTableConfig(unsignedInts);

	const bigintColumn = tableConfig.columns.find((c) => c.name === 'bigint')!;
	const intColumn = tableConfig.columns.find((c) => c.name === 'int')!;
	const smallintColumn = tableConfig.columns.find((c) => c.name === 'smallint')!;
	const mediumintColumn = tableConfig.columns.find((c) => c.name === 'mediumint')!;
	const tinyintColumn = tableConfig.columns.find((c) => c.name === 'tinyint')!;

	t.is(bigintColumn.getSQLType(), 'bigint unsigned');
	t.is(intColumn.getSQLType(), 'int unsigned');
	t.is(smallintColumn.getSQLType(), 'smallint unsigned');
	t.is(mediumintColumn.getSQLType(), 'mediumint unsigned');
	t.is(tinyintColumn.getSQLType(), 'tinyint unsigned');
});

test.serial('table config: signed ints', async (t) => {
	const unsignedInts = mysqlTable('cities1', {
		bigint: bigint('bigint', { mode: 'number' }),
		int: int('int'),
		smallint: smallint('smallint'),
		mediumint: mediumint('mediumint'),
		tinyint: tinyint('tinyint'),
	});

	const tableConfig = getTableConfig(unsignedInts);

	const bigintColumn = tableConfig.columns.find((c) => c.name === 'bigint')!;
	const intColumn = tableConfig.columns.find((c) => c.name === 'int')!;
	const smallintColumn = tableConfig.columns.find((c) => c.name === 'smallint')!;
	const mediumintColumn = tableConfig.columns.find((c) => c.name === 'mediumint')!;
	const tinyintColumn = tableConfig.columns.find((c) => c.name === 'tinyint')!;

	t.is(bigintColumn.getSQLType(), 'bigint');
	t.is(intColumn.getSQLType(), 'int');
	t.is(smallintColumn.getSQLType(), 'smallint');
	t.is(mediumintColumn.getSQLType(), 'mediumint');
	t.is(tinyintColumn.getSQLType(), 'tinyint');
});

test.serial('table config: foreign keys name', async (t) => {
	const table = mysqlTable('cities', {
		id: serial('id').primaryKey(),
		name: text('name').notNull(),
		state: text('state'),
	}, (t) => ({
		f: foreignKey({ foreignColumns: [t.id], columns: [t.id], name: 'custom_fk' }),
	}));

	const tableConfig = getTableConfig(table);

	t.is(tableConfig.foreignKeys.length, 1);
	t.is(tableConfig.foreignKeys[0]!.getName(), 'custom_fk');
});

test.serial('table config: primary keys name', async (t) => {
	const table = mysqlTable('cities', {
		id: serial('id').primaryKey(),
		name: text('name').notNull(),
		state: text('state'),
	}, (t) => ({
		f: primaryKey({ columns: [t.id, t.name], name: 'custom_pk' }),
	}));

	const tableConfig = getTableConfig(table);

	t.is(tableConfig.primaryKeys.length, 1);
	t.is(tableConfig.primaryKeys[0]!.getName(), 'custom_pk');
});

test.serial('table configs: unique third param', async (t) => {
	const cities1Table = mysqlTable('cities1', {
		id: serial('id').primaryKey(),
		name: text('name').notNull(),
		state: text('state'),
	}, (t) => ({
		f: unique('custom_name').on(t.name, t.state),
		f1: unique('custom_name1').on(t.name, t.state),
	}));

	const tableConfig = getTableConfig(cities1Table);

	t.assert(tableConfig.uniqueConstraints.length === 2);

	t.assert(tableConfig.uniqueConstraints[0]?.name === 'custom_name');
	t.deepEqual(tableConfig.uniqueConstraints[0]?.columns.map((t) => t.name), ['name', 'state']);

	t.assert(tableConfig.uniqueConstraints[1]?.name, 'custom_name1');
	t.deepEqual(tableConfig.uniqueConstraints[1]?.columns.map((t) => t.name), ['name', 'state']);
});

test.serial('table configs: unique in column', async (t) => {
	const cities1Table = mysqlTable('cities1', {
		id: serial('id').primaryKey(),
		name: text('name').notNull().unique(),
		state: text('state').unique('custom'),
		field: text('field').unique('custom_field'),
	});

	const tableConfig = getTableConfig(cities1Table);

	const columnName = tableConfig.columns.find((it) => it.name === 'name');
	t.assert(columnName?.uniqueName === uniqueKeyName(cities1Table, [columnName!.name]));
	t.assert(columnName?.isUnique);

	const columnState = tableConfig.columns.find((it) => it.name === 'state');
	t.assert(columnState?.uniqueName === 'custom');
	t.assert(columnState?.isUnique);

	const columnField = tableConfig.columns.find((it) => it.name === 'field');
	t.assert(columnField?.uniqueName === 'custom_field');
	t.assert(columnField?.isUnique);
});

test.serial('select all fields', async (t) => {
	const { db } = t.context;

	await db.insert(usersTable).values({ name: 'John' });
	const result = await db.select().from(usersTable);

	t.assert(result[0]!.createdAt instanceof Date); // eslint-disable-line no-instanceof/no-instanceof
	// not timezone based timestamp, thats why it should not work here
	// t.assert(Math.abs(result[0]!.createdAt.getTime() - now) < 2000);
	t.deepEqual(result, [{ id: 1, name: 'John', verified: false, jsonb: null, createdAt: result[0]!.createdAt }]);
});

test.serial('select sql', async (t) => {
	const { db } = t.context;

	await db.insert(usersTable).values({ name: 'John' });
	const users = await db.select({
		name: sql`upper(${usersTable.name})`,
	}).from(usersTable);

	t.deepEqual(users, [{ name: 'JOHN' }]);
});

test.serial('select typed sql', async (t) => {
	const { db } = t.context;

	await db.insert(usersTable).values({ name: 'John' });
	const users = await db.select({
		name: sql<string>`upper(${usersTable.name})`,
	}).from(usersTable);

	t.deepEqual(users, [{ name: 'JOHN' }]);
});

test.serial('select distinct', async (t) => {
	const { db } = t.context;

	const usersDistinctTable = mysqlTable('users_distinct', {
		id: int('id').notNull(),
		name: text('name').notNull(),
	});

	await db.execute(sql`drop table if exists ${usersDistinctTable}`);
	await db.execute(sql`create table ${usersDistinctTable} (id int, name text)`);

	await db.insert(usersDistinctTable).values([
		{ id: 1, name: 'John' },
		{ id: 1, name: 'John' },
		{ id: 2, name: 'John' },
		{ id: 1, name: 'Jane' },
	]);
	const users = await db.selectDistinct().from(usersDistinctTable).orderBy(
		usersDistinctTable.id,
		usersDistinctTable.name,
	);

	await db.execute(sql`drop table ${usersDistinctTable}`);

	t.deepEqual(users, [{ id: 1, name: 'Jane' }, { id: 1, name: 'John' }, { id: 2, name: 'John' }]);
});

test.serial('insert returning sql', async (t) => {
	const { db } = t.context;

	const [result, _] = await db.insert(usersTable).values({ name: 'John' });

	t.deepEqual(result.insertId, 1);
});

test.serial('delete returning sql', async (t) => {
	const { db } = t.context;

	await db.insert(usersTable).values({ name: 'John' });
	const users = await db.delete(usersTable).where(eq(usersTable.name, 'John'));

	t.is(users[0].affectedRows, 1);
});

test.serial('update returning sql', async (t) => {
	const { db } = t.context;

	await db.insert(usersTable).values({ name: 'John' });
	const users = await db.update(usersTable).set({ name: 'Jane' }).where(eq(usersTable.name, 'John'));

	t.is(users[0].changedRows, 1);
});

test.serial('update with returning all fields', async (t) => {
	const { db } = t.context;

	await db.insert(usersTable).values({ name: 'John' });
	const updatedUsers = await db.update(usersTable).set({ name: 'Jane' }).where(eq(usersTable.name, 'John'));

	const users = await db.select().from(usersTable).where(eq(usersTable.id, 1));

	t.is(updatedUsers[0].changedRows, 1);

	t.assert(users[0]!.createdAt instanceof Date); // eslint-disable-line no-instanceof/no-instanceof
	// not timezone based timestamp, thats why it should not work here
	// t.assert(Math.abs(users[0]!.createdAt.getTime() - now) < 2000);
	t.deepEqual(users, [{ id: 1, name: 'Jane', verified: false, jsonb: null, createdAt: users[0]!.createdAt }]);
});

test.serial('update with returning partial', async (t) => {
	const { db } = t.context;

	await db.insert(usersTable).values({ name: 'John' });
	const updatedUsers = await db.update(usersTable).set({ name: 'Jane' }).where(eq(usersTable.name, 'John'));

	const users = await db.select({ id: usersTable.id, name: usersTable.name }).from(usersTable).where(
		eq(usersTable.id, 1),
	);

	t.deepEqual(updatedUsers[0].changedRows, 1);

	t.deepEqual(users, [{ id: 1, name: 'Jane' }]);
});

test.serial('delete with returning all fields', async (t) => {
	const { db } = t.context;

	await db.insert(usersTable).values({ name: 'John' });
	const deletedUser = await db.delete(usersTable).where(eq(usersTable.name, 'John'));

	t.is(deletedUser[0].affectedRows, 1);
});

test.serial('delete with returning partial', async (t) => {
	const { db } = t.context;

	await db.insert(usersTable).values({ name: 'John' });
	const deletedUser = await db.delete(usersTable).where(eq(usersTable.name, 'John'));

	t.is(deletedUser[0].affectedRows, 1);
});

test.serial('insert + select', async (t) => {
	const { db } = t.context;

	await db.insert(usersTable).values({ name: 'John' });
	const result = await db.select().from(usersTable);
	t.deepEqual(result, [{ id: 1, name: 'John', verified: false, jsonb: null, createdAt: result[0]!.createdAt }]);

	await db.insert(usersTable).values({ name: 'Jane' });
	const result2 = await db.select().from(usersTable);
	t.deepEqual(result2, [
		{ id: 1, name: 'John', verified: false, jsonb: null, createdAt: result2[0]!.createdAt },
		{ id: 2, name: 'Jane', verified: false, jsonb: null, createdAt: result2[1]!.createdAt },
	]);
});

test.serial('json insert', async (t) => {
	const { db } = t.context;

	await db.insert(usersTable).values({ name: 'John', jsonb: ['foo', 'bar'] });
	const result = await db.select({
		id: usersTable.id,
		name: usersTable.name,
		jsonb: usersTable.jsonb,
	}).from(usersTable);

	t.deepEqual(result, [{ id: 1, name: 'John', jsonb: ['foo', 'bar'] }]);
});

test.serial('insert with overridden default values', async (t) => {
	const { db } = t.context;

	await db.insert(usersTable).values({ name: 'John', verified: true });
	const result = await db.select().from(usersTable);

	t.deepEqual(result, [{ id: 1, name: 'John', verified: true, jsonb: null, createdAt: result[0]!.createdAt }]);
});

test.serial('insert many', async (t) => {
	const { db } = t.context;

	await db.insert(usersTable).values([
		{ name: 'John' },
		{ name: 'Bruce', jsonb: ['foo', 'bar'] },
		{ name: 'Jane' },
		{ name: 'Austin', verified: true },
	]);
	const result = await db.select({
		id: usersTable.id,
		name: usersTable.name,
		jsonb: usersTable.jsonb,
		verified: usersTable.verified,
	}).from(usersTable);

	t.deepEqual(result, [
		{ id: 1, name: 'John', jsonb: null, verified: false },
		{ id: 2, name: 'Bruce', jsonb: ['foo', 'bar'], verified: false },
		{ id: 3, name: 'Jane', jsonb: null, verified: false },
		{ id: 4, name: 'Austin', jsonb: null, verified: true },
	]);
});

test.serial('insert many with returning', async (t) => {
	const { db } = t.context;

	const result = await db.insert(usersTable).values([
		{ name: 'John' },
		{ name: 'Bruce', jsonb: ['foo', 'bar'] },
		{ name: 'Jane' },
		{ name: 'Austin', verified: true },
	]);

	t.is(result[0].affectedRows, 4);
});

test.serial('select with group by as field', async (t) => {
	const { db } = t.context;

	await db.insert(usersTable).values([{ name: 'John' }, { name: 'Jane' }, { name: 'Jane' }]);

	const result = await db.select({ name: usersTable.name }).from(usersTable)
		.groupBy(usersTable.name);

	t.deepEqual(result, [{ name: 'John' }, { name: 'Jane' }]);
});

test.serial('select with exists', async (t) => {
	const { db } = t.context;

	await db.insert(usersTable).values([{ name: 'John' }, { name: 'Jane' }, { name: 'Jane' }]);

	const user = alias(usersTable, 'user');
	const result = await db.select({ name: usersTable.name }).from(usersTable).where(
		exists(db.select({ one: sql`1` }).from(user).where(and(eq(usersTable.name, 'John'), eq(user.id, usersTable.id)))),
	);

	t.deepEqual(result, [{ name: 'John' }]);
});

test.serial('select with group by as sql', async (t) => {
	const { db } = t.context;

	await db.insert(usersTable).values([{ name: 'John' }, { name: 'Jane' }, { name: 'Jane' }]);

	const result = await db.select({ name: usersTable.name }).from(usersTable)
		.groupBy(sql`${usersTable.name}`);

	t.deepEqual(result, [{ name: 'John' }, { name: 'Jane' }]);
});

test.serial('$default function', async (t) => {
	const { db } = t.context;

	await db.execute(sql`drop table if exists \`orders\``);
	await db.execute(
		sql`
			create table \`orders\` (
				\`id\` serial primary key,
				\`region\` text not null,
				\`product\` text not null,
				\`amount\` int not null,
				\`quantity\` int not null
			)
		`,
	);

	await db.insert(orders).values({ id: 1, region: 'Ukraine', amount: 1, quantity: 1 });
	const selectedOrder = await db.select().from(orders);

	t.deepEqual(selectedOrder, [{
		id: 1,
		amount: 1,
		quantity: 1,
		region: 'Ukraine',
		product: 'random_string',
	}]);
});

test.serial('$default with empty array', async (t) => {
	const { db } = t.context;

	await db.execute(sql`drop table if exists \`s_orders\``);
	await db.execute(
		sql`
			create table \`s_orders\` (
				\`id\` serial primary key,
				\`region\` text default ('Ukraine'),
				\`product\` text not null
			)
		`,
	);

	const users = mysqlTable('s_orders', {
		id: serial('id').primaryKey(),
		region: text('region').default('Ukraine'),
		product: text('product').$defaultFn(() => 'random_string'),
	});

	await db.insert(users).values({});
	const selectedOrder = await db.select().from(users);

	t.deepEqual(selectedOrder, [{
		id: 1,
		region: 'Ukraine',
		product: 'random_string',
	}]);
});

test.serial('select with group by as sql + column', async (t) => {
	const { db } = t.context;

	await db.insert(usersTable).values([{ name: 'John' }, { name: 'Jane' }, { name: 'Jane' }]);

	const result = await db.select({ name: usersTable.name }).from(usersTable)
		.groupBy(sql`${usersTable.name}`, usersTable.id);

	t.deepEqual(result, [{ name: 'John' }, { name: 'Jane' }, { name: 'Jane' }]);
});

test.serial('select with group by as column + sql', async (t) => {
	const { db } = t.context;

	await db.insert(usersTable).values([{ name: 'John' }, { name: 'Jane' }, { name: 'Jane' }]);

	const result = await db.select({ name: usersTable.name }).from(usersTable)
		.groupBy(usersTable.id, sql`${usersTable.name}`);

	t.deepEqual(result, [{ name: 'John' }, { name: 'Jane' }, { name: 'Jane' }]);
});

test.serial('select with group by complex query', async (t) => {
	const { db } = t.context;

	await db.insert(usersTable).values([{ name: 'John' }, { name: 'Jane' }, { name: 'Jane' }]);

	const result = await db.select({ name: usersTable.name }).from(usersTable)
		.groupBy(usersTable.id, sql`${usersTable.name}`)
		.orderBy(asc(usersTable.name))
		.limit(1);

	t.deepEqual(result, [{ name: 'Jane' }]);
});

test.serial('build query', async (t) => {
	const { db } = t.context;

	const query = db.select({ id: usersTable.id, name: usersTable.name }).from(usersTable)
		.groupBy(usersTable.id, usersTable.name)
		.toSQL();

	t.deepEqual(query, {
		sql: `select \`id\`, \`name\` from \`userstest\` group by \`userstest\`.\`id\`, \`userstest\`.\`name\``,
		params: [],
	});
});

test.serial('Query check: Insert all defaults in 1 row', async (t) => {
	const { db } = t.context;

	const users = mysqlTable('users', {
		id: serial('id').primaryKey(),
		name: text('name').default('Dan'),
		state: text('state'),
	});

	const query = db
		.insert(users)
		.values({})
		.toSQL();

	t.deepEqual(query, {
		sql: 'insert into `users` (`id`, `name`, `state`) values (default, default, default)',
		params: [],
	});
});

test.serial('Query check: Insert all defaults in multiple rows', async (t) => {
	const { db } = t.context;

	const users = mysqlTable('users', {
		id: serial('id').primaryKey(),
		name: text('name').default('Dan'),
		state: text('state').default('UA'),
	});

	const query = db
		.insert(users)
		.values([{}, {}])
		.toSQL();

	t.deepEqual(query, {
		sql: 'insert into `users` (`id`, `name`, `state`) values (default, default, default), (default, default, default)',
		params: [],
	});
});

test.serial('Insert all defaults in 1 row', async (t) => {
	const { db } = t.context;

	const users = mysqlTable('empty_insert_single', {
		id: serial('id').primaryKey(),
		name: text('name').default('Dan'),
		state: text('state'),
	});

	await db.execute(sql`drop table if exists ${users}`);

	await db.execute(
		sql`create table ${users} (id serial primary key, name text default ('Dan'), state text)`,
	);

	await db.insert(users).values({});

	const res = await db.select().from(users);

	t.deepEqual(res, [{ id: 1, name: 'Dan', state: null }]);
});

test.serial('Insert all defaults in multiple rows', async (t) => {
	const { db } = t.context;

	const users = mysqlTable('empty_insert_multiple', {
		id: serial('id').primaryKey(),
		name: text('name').default('Dan'),
		state: text('state'),
	});

	await db.execute(sql`drop table if exists ${users}`);

	await db.execute(
		sql`create table ${users} (id serial primary key, name text default ('Dan'), state text)`,
	);

	await db.insert(users).values([{}, {}]);

	const res = await db.select().from(users);

	t.deepEqual(res, [{ id: 1, name: 'Dan', state: null }, { id: 2, name: 'Dan', state: null }]);
});

test.serial('build query insert with onDuplicate', async (t) => {
	const { db } = t.context;

	const query = db.insert(usersTable)
		.values({ name: 'John', jsonb: ['foo', 'bar'] })
		.onDuplicateKeyUpdate({ set: { name: 'John1' } })
		.toSQL();

	t.deepEqual(query, {
		sql:
			'insert into `userstest` (`id`, `name`, `verified`, `jsonb`, `created_at`) values (default, ?, default, ?, default) on duplicate key update `name` = ?',
		params: ['John', '["foo","bar"]', 'John1'],
	});
});

test.serial('insert with onDuplicate', async (t) => {
	const { db } = t.context;

	await db.insert(usersTable)
		.values({ name: 'John' });

	await db.insert(usersTable)
		.values({ id: 1, name: 'John' })
		.onDuplicateKeyUpdate({ set: { name: 'John1' } });

	const res = await db.select({ id: usersTable.id, name: usersTable.name }).from(usersTable).where(
		eq(usersTable.id, 1),
	);

	t.deepEqual(res, [{ id: 1, name: 'John1' }]);
});

test.serial('insert conflict', async (t) => {
	const { db } = t.context;

	await db.insert(usersTable)
		.values({ name: 'John' });

	await t.throwsAsync(
		() => db.insert(usersTable).values({ id: 1, name: 'John1' }),
		{
			code: 'ER_DUP_ENTRY',
			message: "Duplicate entry '1' for key 'userstest.PRIMARY'",
		},
	);
});

test.serial('insert conflict with ignore', async (t) => {
	const { db } = t.context;

	await db.insert(usersTable)
		.values({ name: 'John' });

	await db.insert(usersTable)
		.ignore()
		.values({ id: 1, name: 'John1' });

	const res = await db.select({ id: usersTable.id, name: usersTable.name }).from(usersTable).where(
		eq(usersTable.id, 1),
	);

	t.deepEqual(res, [{ id: 1, name: 'John' }]);
});

test.serial('insert sql', async (t) => {
	const { db } = t.context;

	await db.insert(usersTable).values({ name: sql`${'John'}` });
	const result = await db.select({ id: usersTable.id, name: usersTable.name }).from(usersTable);
	t.deepEqual(result, [{ id: 1, name: 'John' }]);
});

test.serial('partial join with alias', async (t) => {
	const { db } = t.context;
	const customerAlias = alias(usersTable, 'customer');

	await db.insert(usersTable).values([{ id: 10, name: 'Ivan' }, { id: 11, name: 'Hans' }]);
	const result = await db
		.select({
			user: {
				id: usersTable.id,
				name: usersTable.name,
			},
			customer: {
				id: customerAlias.id,
				name: customerAlias.name,
			},
		}).from(usersTable)
		.leftJoin(customerAlias, eq(customerAlias.id, 11))
		.where(eq(usersTable.id, 10));

	t.deepEqual(result, [{
		user: { id: 10, name: 'Ivan' },
		customer: { id: 11, name: 'Hans' },
	}]);
});

test.serial('full join with alias', async (t) => {
	const { db } = t.context;

	const mysqlTable = mysqlTableCreator((name) => `prefixed_${name}`);

	const users = mysqlTable('users', {
		id: serial('id').primaryKey(),
		name: text('name').notNull(),
	});

	await db.execute(sql`drop table if exists ${users}`);
	await db.execute(sql`create table ${users} (id serial primary key, name text not null)`);

	const customers = alias(users, 'customer');

	await db.insert(users).values([{ id: 10, name: 'Ivan' }, { id: 11, name: 'Hans' }]);
	const result = await db
		.select().from(users)
		.leftJoin(customers, eq(customers.id, 11))
		.where(eq(users.id, 10));

	t.deepEqual(result, [{
		users: {
			id: 10,
			name: 'Ivan',
		},
		customer: {
			id: 11,
			name: 'Hans',
		},
	}]);

	await db.execute(sql`drop table ${users}`);
});

test.serial('select from alias', async (t) => {
	const { db } = t.context;

	const mysqlTable = mysqlTableCreator((name) => `prefixed_${name}`);

	const users = mysqlTable('users', {
		id: serial('id').primaryKey(),
		name: text('name').notNull(),
	});

	await db.execute(sql`drop table if exists ${users}`);
	await db.execute(sql`create table ${users} (id serial primary key, name text not null)`);

	const user = alias(users, 'user');
	const customers = alias(users, 'customer');

	await db.insert(users).values([{ id: 10, name: 'Ivan' }, { id: 11, name: 'Hans' }]);
	const result = await db
		.select()
		.from(user)
		.leftJoin(customers, eq(customers.id, 11))
		.where(eq(user.id, 10));

	t.deepEqual(result, [{
		user: {
			id: 10,
			name: 'Ivan',
		},
		customer: {
			id: 11,
			name: 'Hans',
		},
	}]);

	await db.execute(sql`drop table ${users}`);
});

test.serial('insert with spaces', async (t) => {
	const { db } = t.context;

	await db.insert(usersTable).values({ name: sql`'Jo   h     n'` });
	const result = await db.select({ id: usersTable.id, name: usersTable.name }).from(usersTable);

	t.deepEqual(result, [{ id: 1, name: 'Jo   h     n' }]);
});

test.serial('prepared statement', async (t) => {
	const { db } = t.context;

	await db.insert(usersTable).values({ name: 'John' });
	const statement = db.select({
		id: usersTable.id,
		name: usersTable.name,
	}).from(usersTable)
		.prepare();
	const result = await statement.execute();

	t.deepEqual(result, [{ id: 1, name: 'John' }]);
});

test.serial('prepared statement reuse', async (t) => {
	const { db } = t.context;

	const stmt = db.insert(usersTable).values({
		verified: true,
		name: placeholder('name'),
	}).prepare();

	for (let i = 0; i < 10; i++) {
		await stmt.execute({ name: `John ${i}` });
	}

	const result = await db.select({
		id: usersTable.id,
		name: usersTable.name,
		verified: usersTable.verified,
	}).from(usersTable);

	t.deepEqual(result, [
		{ id: 1, name: 'John 0', verified: true },
		{ id: 2, name: 'John 1', verified: true },
		{ id: 3, name: 'John 2', verified: true },
		{ id: 4, name: 'John 3', verified: true },
		{ id: 5, name: 'John 4', verified: true },
		{ id: 6, name: 'John 5', verified: true },
		{ id: 7, name: 'John 6', verified: true },
		{ id: 8, name: 'John 7', verified: true },
		{ id: 9, name: 'John 8', verified: true },
		{ id: 10, name: 'John 9', verified: true },
	]);
});

test.serial('prepared statement with placeholder in .where', async (t) => {
	const { db } = t.context;

	await db.insert(usersTable).values({ name: 'John' });
	const stmt = db.select({
		id: usersTable.id,
		name: usersTable.name,
	}).from(usersTable)
		.where(eq(usersTable.id, placeholder('id')))
		.prepare();
	const result = await stmt.execute({ id: 1 });

	t.deepEqual(result, [{ id: 1, name: 'John' }]);
});

test.serial('migrator', async (t) => {
	const { db } = t.context;

	await db.execute(sql`drop table if exists cities_migration`);
	await db.execute(sql`drop table if exists users_migration`);
	await db.execute(sql`drop table if exists users12`);
	await db.execute(sql`drop table if exists __drizzle_migrations`);

	await migrate(db, { migrationsFolder: './drizzle2/mysql' });

	await db.insert(usersMigratorTable).values({ name: 'John', email: 'email' });

	const result = await db.select().from(usersMigratorTable);

	t.deepEqual(result, [{ id: 1, name: 'John', email: 'email' }]);

	await db.execute(sql`drop table cities_migration`);
	await db.execute(sql`drop table users_migration`);
	await db.execute(sql`drop table users12`);
	await db.execute(sql`drop table __drizzle_migrations`);
});

test.serial('insert via db.execute + select via db.execute', async (t) => {
	const { db } = t.context;

	await db.execute(sql`insert into ${usersTable} (${new Name(usersTable.name.name)}) values (${'John'})`);

	const result = await db.execute<{ id: number; name: string }>(sql`select id, name from ${usersTable}`);
	t.deepEqual(result[0], [{ id: 1, name: 'John' }]);
});

test.serial('insert via db.execute w/ query builder', async (t) => {
	const { db } = t.context;

	const inserted = await db.execute(
		db.insert(usersTable).values({ name: 'John' }),
	);
	t.is(inserted[0].affectedRows, 1);
});

test.serial('insert + select all possible dates', async (t) => {
	const { db } = t.context;

	await db.execute(sql`drop table if exists \`datestable\``);
	await db.execute(
		sql`
			create table \`datestable\` (
				\`date\` date,
				\`date_as_string\` date,
				\`time\` time,
				\`datetime\` datetime,
				\`datetime_as_string\` datetime,
				\`timestamp\` timestamp(3),
				\`timestamp_as_string\` timestamp(3),
				\`year\` year
			)
		`,
	);

	const date = new Date('2022-11-11');
	const dateWithMilliseconds = new Date('2022-11-11 12:12:12.123');

	await db.insert(datesTable).values({
		date: date,
		dateAsString: '2022-11-11',
		time: '12:12:12',
		datetime: date,
		year: 22,
		datetimeAsString: '2022-11-11 12:12:12',
		timestamp: dateWithMilliseconds,
		timestampAsString: '2022-11-11 12:12:12.123',
	});

	const res = await db.select().from(datesTable);

	t.assert(res[0]?.date instanceof Date); // eslint-disable-line no-instanceof/no-instanceof
	t.assert(res[0]?.datetime instanceof Date); // eslint-disable-line no-instanceof/no-instanceof
	t.assert(typeof res[0]?.dateAsString === 'string');
	t.assert(typeof res[0]?.datetimeAsString === 'string');

	t.deepEqual(res, [{
		date: toLocalDate(new Date('2022-11-11')),
		dateAsString: '2022-11-11',
		time: '12:12:12',
		datetime: new Date('2022-11-11'),
		year: 2022,
		datetimeAsString: '2022-11-11 12:12:12',
		timestamp: new Date('2022-11-11 12:12:12.123'),
		timestampAsString: '2022-11-11 12:12:12.123',
	}]);

	await db.execute(sql`drop table if exists \`datestable\``);
});

const tableWithEnums = mysqlTable('enums_test_case', {
	id: serial('id').primaryKey(),
	enum1: mysqlEnum('enum1', ['a', 'b', 'c']).notNull(),
	enum2: mysqlEnum('enum2', ['a', 'b', 'c']).default('a'),
	enum3: mysqlEnum('enum3', ['a', 'b', 'c']).notNull().default('b'),
});

test.serial('Mysql enum test case #1', async (t) => {
	const { db } = t.context;

	await db.execute(sql`drop table if exists \`enums_test_case\``);

	await db.execute(sql`
		create table \`enums_test_case\` (
			\`id\` serial primary key,
			\`enum1\` ENUM('a', 'b', 'c') not null,
			\`enum2\` ENUM('a', 'b', 'c') default 'a',
			\`enum3\` ENUM('a', 'b', 'c') not null default 'b'
		)
	`);

	await db.insert(tableWithEnums).values([
		{ id: 1, enum1: 'a', enum2: 'b', enum3: 'c' },
		{ id: 2, enum1: 'a', enum3: 'c' },
		{ id: 3, enum1: 'a' },
	]);

	const res = await db.select().from(tableWithEnums);

	await db.execute(sql`drop table \`enums_test_case\``);

	t.deepEqual(res, [
		{ id: 1, enum1: 'a', enum2: 'b', enum3: 'c' },
		{ id: 2, enum1: 'a', enum2: 'a', enum3: 'c' },
		{ id: 3, enum1: 'a', enum2: 'a', enum3: 'b' },
	]);
});

test.serial('left join (flat object fields)', async (t) => {
	const { db } = t.context;

	await db.insert(citiesTable)
		.values([{ name: 'Paris' }, { name: 'London' }]);

	await db.insert(users2Table).values([{ name: 'John', cityId: 1 }, { name: 'Jane' }]);

	const res = await db.select({
		userId: users2Table.id,
		userName: users2Table.name,
		cityId: citiesTable.id,
		cityName: citiesTable.name,
	}).from(users2Table)
		.leftJoin(citiesTable, eq(users2Table.cityId, citiesTable.id));

	t.deepEqual(res, [
		{ userId: 1, userName: 'John', cityId: 1, cityName: 'Paris' },
		{ userId: 2, userName: 'Jane', cityId: null, cityName: null },
	]);
});

test.serial('left join (grouped fields)', async (t) => {
	const { db } = t.context;

	await db.insert(citiesTable)
		.values([{ name: 'Paris' }, { name: 'London' }]);

	await db.insert(users2Table).values([{ name: 'John', cityId: 1 }, { name: 'Jane' }]);

	const res = await db.select({
		id: users2Table.id,
		user: {
			name: users2Table.name,
			nameUpper: sql<string>`upper(${users2Table.name})`,
		},
		city: {
			id: citiesTable.id,
			name: citiesTable.name,
			nameUpper: sql<string>`upper(${citiesTable.name})`,
		},
	}).from(users2Table)
		.leftJoin(citiesTable, eq(users2Table.cityId, citiesTable.id));

	t.deepEqual(res, [
		{
			id: 1,
			user: { name: 'John', nameUpper: 'JOHN' },
			city: { id: 1, name: 'Paris', nameUpper: 'PARIS' },
		},
		{
			id: 2,
			user: { name: 'Jane', nameUpper: 'JANE' },
			city: null,
		},
	]);
});

test.serial('left join (all fields)', async (t) => {
	const { db } = t.context;

	await db.insert(citiesTable)
		.values([{ name: 'Paris' }, { name: 'London' }]);

	await db.insert(users2Table).values([{ name: 'John', cityId: 1 }, { name: 'Jane' }]);

	const res = await db.select().from(users2Table)
		.leftJoin(citiesTable, eq(users2Table.cityId, citiesTable.id));

	t.deepEqual(res, [
		{
			users2: {
				id: 1,
				name: 'John',
				cityId: 1,
			},
			cities: {
				id: 1,
				name: 'Paris',
			},
		},
		{
			users2: {
				id: 2,
				name: 'Jane',
				cityId: null,
			},
			cities: null,
		},
	]);
});

test.serial('select from a many subquery', async (t) => {
	const { db } = t.context;

	await db.insert(citiesTable)
		.values([{ name: 'Paris' }, { name: 'London' }]);

	await db.insert(users2Table).values([
		{ name: 'John', cityId: 1 },
		{ name: 'Jane', cityId: 2 },
		{ name: 'Jack', cityId: 2 },
	]);

	const res = await db.select({
		population: db.select({ count: count().as('count') }).from(users2Table).where(
			eq(users2Table.cityId, citiesTable.id),
		).as(
			'population',
		),
		name: citiesTable.name,
	}).from(citiesTable);

	Expect<
		Equal<typeof res, {
			population: number;
			name: string;
		}[]>
	>();

	t.deepEqual(res, [{
		population: 1,
		name: 'Paris',
	}, {
		population: 2,
		name: 'London',
	}]);
});

test.serial('select from a one subquery', async (t) => {
	const { db } = t.context;

	await db.insert(citiesTable)
		.values([{ name: 'Paris' }, { name: 'London' }]);

	await db.insert(users2Table).values([
		{ name: 'John', cityId: 1 },
		{ name: 'Jane', cityId: 2 },
		{ name: 'Jack', cityId: 2 },
	]);

	const res = await db.select({
		cityName: db.select({ name: citiesTable.name }).from(citiesTable).where(eq(users2Table.cityId, citiesTable.id)).as(
			'cityName',
		),
		name: users2Table.name,
	}).from(users2Table);

	Expect<
		Equal<typeof res, {
			cityName: string;
			name: string;
		}[]>
	>();

	t.deepEqual(res, [{
		cityName: 'Paris',
		name: 'John',
	}, {
		cityName: 'London',
		name: 'Jane',
	}, {
		cityName: 'London',
		name: 'Jack',
	}]);
});

test.serial('join subquery', async (t) => {
	const { db } = t.context;

	await db.execute(sql`drop table if exists \`courses\``);
	await db.execute(sql`drop table if exists \`course_categories\``);

	await db.execute(
		sql`
			create table \`course_categories\` (
				\`id\` serial primary key,
				\`name\` text not null
			)
		`,
	);

	await db.execute(
		sql`
			create table \`courses\` (
				\`id\` serial primary key,
				\`name\` text not null,
				\`category_id\` int references \`course_categories\`(\`id\`)
			)
		`,
	);

	await db.insert(courseCategoriesTable).values([
		{ name: 'Category 1' },
		{ name: 'Category 2' },
		{ name: 'Category 3' },
		{ name: 'Category 4' },
	]);

	await db.insert(coursesTable).values([
		{ name: 'Development', categoryId: 2 },
		{ name: 'IT & Software', categoryId: 3 },
		{ name: 'Marketing', categoryId: 4 },
		{ name: 'Design', categoryId: 1 },
	]);

	const sq2 = db
		.select({
			categoryId: courseCategoriesTable.id,
			category: courseCategoriesTable.name,
			total: sql<number>`count(${courseCategoriesTable.id})`,
		})
		.from(courseCategoriesTable)
		.groupBy(courseCategoriesTable.id, courseCategoriesTable.name)
		.as('sq2');

	const res = await db
		.select({
			courseName: coursesTable.name,
			categoryId: sq2.categoryId,
		})
		.from(coursesTable)
		.leftJoin(sq2, eq(coursesTable.categoryId, sq2.categoryId))
		.orderBy(coursesTable.name);

	t.deepEqual(res, [
		{ courseName: 'Design', categoryId: 1 },
		{ courseName: 'Development', categoryId: 2 },
		{ courseName: 'IT & Software', categoryId: 3 },
		{ courseName: 'Marketing', categoryId: 4 },
	]);

	await db.execute(sql`drop table if exists \`courses\``);
	await db.execute(sql`drop table if exists \`course_categories\``);
});

test.serial('with ... select', async (t) => {
	const { db } = t.context;

	await db.execute(sql`drop table if exists \`orders\``);
	await db.execute(
		sql`
			create table \`orders\` (
				\`id\` serial primary key,
				\`region\` text not null,
				\`product\` text not null,
				\`amount\` int not null,
				\`quantity\` int not null
			)
		`,
	);

	await db.insert(orders).values([
		{ region: 'Europe', product: 'A', amount: 10, quantity: 1 },
		{ region: 'Europe', product: 'A', amount: 20, quantity: 2 },
		{ region: 'Europe', product: 'B', amount: 20, quantity: 2 },
		{ region: 'Europe', product: 'B', amount: 30, quantity: 3 },
		{ region: 'US', product: 'A', amount: 30, quantity: 3 },
		{ region: 'US', product: 'A', amount: 40, quantity: 4 },
		{ region: 'US', product: 'B', amount: 40, quantity: 4 },
		{ region: 'US', product: 'B', amount: 50, quantity: 5 },
	]);

	const regionalSales = db
		.$with('regional_sales')
		.as(
			db
				.select({
					region: orders.region,
					totalSales: sql<number>`sum(${orders.amount})`.as('total_sales'),
				})
				.from(orders)
				.groupBy(orders.region),
		);

	const topRegions = db
		.$with('top_regions')
		.as(
			db
				.select({
					region: regionalSales.region,
				})
				.from(regionalSales)
				.where(
					gt(
						regionalSales.totalSales,
						db.select({ sales: sql`sum(${regionalSales.totalSales})/10` }).from(regionalSales),
					),
				),
		);

	const result = await db
		.with(regionalSales, topRegions)
		.select({
			region: orders.region,
			product: orders.product,
			productUnits: sql<number>`cast(sum(${orders.quantity}) as unsigned)`,
			productSales: sql<number>`cast(sum(${orders.amount}) as unsigned)`,
		})
		.from(orders)
		.where(inArray(orders.region, db.select({ region: topRegions.region }).from(topRegions)))
		.groupBy(orders.region, orders.product)
		.orderBy(orders.region, orders.product);

	t.deepEqual(result, [
		{
			region: 'Europe',
			product: 'A',
			productUnits: 3,
			productSales: 30,
		},
		{
			region: 'Europe',
			product: 'B',
			productUnits: 5,
			productSales: 50,
		},
		{
			region: 'US',
			product: 'A',
			productUnits: 7,
			productSales: 70,
		},
		{
			region: 'US',
			product: 'B',
			productUnits: 9,
			productSales: 90,
		},
	]);
});

test.serial('with ... update', async (t) => {
	const { db } = t.context;

	const products = mysqlTable('products', {
		id: serial('id').primaryKey(),
		price: decimal('price', {
			precision: 15,
			scale: 2,
		}).notNull(),
		cheap: boolean('cheap').notNull().default(false),
	});

	await db.execute(sql`drop table if exists ${products}`);
	await db.execute(sql`
		create table ${products} (
			id serial primary key,
			price decimal(15, 2) not null,
			cheap boolean not null default false
		)
	`);

	await db.insert(products).values([
		{ price: '10.99' },
		{ price: '25.85' },
		{ price: '32.99' },
		{ price: '2.50' },
		{ price: '4.59' },
	]);

	const averagePrice = db
		.$with('average_price')
		.as(
			db
				.select({
					value: sql`avg(${products.price})`.as('value'),
				})
				.from(products),
		);

	await db
		.with(averagePrice)
		.update(products)
		.set({
			cheap: true,
		})
		.where(lt(products.price, sql`(select * from ${averagePrice})`));

	const result = await db
		.select({
			id: products.id,
		})
		.from(products)
		.where(eq(products.cheap, true));

	t.deepEqual(result, [
		{ id: 1 },
		{ id: 4 },
		{ id: 5 },
	]);
});

test.serial('with ... delete', async (t) => {
	const { db } = t.context;

	await db.execute(sql`drop table if exists \`orders\``);
	await db.execute(
		sql`
			create table \`orders\` (
				\`id\` serial primary key,
				\`region\` text not null,
				\`product\` text not null,
				\`amount\` int not null,
				\`quantity\` int not null
			)
		`,
	);

	await db.insert(orders).values([
		{ region: 'Europe', product: 'A', amount: 10, quantity: 1 },
		{ region: 'Europe', product: 'A', amount: 20, quantity: 2 },
		{ region: 'Europe', product: 'B', amount: 20, quantity: 2 },
		{ region: 'Europe', product: 'B', amount: 30, quantity: 3 },
		{ region: 'US', product: 'A', amount: 30, quantity: 3 },
		{ region: 'US', product: 'A', amount: 40, quantity: 4 },
		{ region: 'US', product: 'B', amount: 40, quantity: 4 },
		{ region: 'US', product: 'B', amount: 50, quantity: 5 },
	]);

	const averageAmount = db
		.$with('average_amount')
		.as(
			db
				.select({
					value: sql`avg(${orders.amount})`.as('value'),
				})
				.from(orders),
		);

	await db
		.with(averageAmount)
		.delete(orders)
		.where(gt(orders.amount, sql`(select * from ${averageAmount})`));

	const result = await db
		.select({
			id: orders.id,
		})
		.from(orders);

	t.deepEqual(result, [
		{ id: 1 },
		{ id: 2 },
		{ id: 3 },
		{ id: 4 },
		{ id: 5 },
	]);
});

test.serial('select from subquery sql', async (t) => {
	const { db } = t.context;

	await db.insert(users2Table).values([{ name: 'John' }, { name: 'Jane' }]);

	const sq = db
		.select({ name: sql<string>`concat(${users2Table.name}, " modified")`.as('name') })
		.from(users2Table)
		.as('sq');

	const res = await db.select({ name: sq.name }).from(sq);

	t.deepEqual(res, [{ name: 'John modified' }, { name: 'Jane modified' }]);
});

test.serial('select a field without joining its table', (t) => {
	const { db } = t.context;

	t.throws(() => db.select({ name: users2Table.name }).from(usersTable).prepare());
});

test.serial('select all fields from subquery without alias', (t) => {
	const { db } = t.context;

	const sq = db.$with('sq').as(db.select({ name: sql<string>`upper(${users2Table.name})` }).from(users2Table));

	t.throws(() => db.select().from(sq).prepare());
});

test.serial('select count()', async (t) => {
	const { db } = t.context;

	await db.insert(usersTable).values([{ name: 'John' }, { name: 'Jane' }]);

	const res = await db.select({ count: sql`count(*)` }).from(usersTable);

	t.deepEqual(res, [{ count: 2 }]);
});

test.serial('select for ...', (t) => {
	const { db } = t.context;

	{
		const query = db.select().from(users2Table).for('update').toSQL();
		t.regex(query.sql, / for update$/);
	}
	{
		const query = db.select().from(users2Table).for('share', { skipLocked: true }).toSQL();
		t.regex(query.sql, / for share skip locked$/);
	}
	{
		const query = db.select().from(users2Table).for('update', { noWait: true }).toSQL();
		t.regex(query.sql, / for update no wait$/);
	}
});

test.serial('having', async (t) => {
	const { db } = t.context;

	await db.insert(citiesTable).values([{ name: 'London' }, { name: 'Paris' }, { name: 'New York' }]);

	await db.insert(users2Table).values([{ name: 'John', cityId: 1 }, { name: 'Jane', cityId: 1 }, {
		name: 'Jack',
		cityId: 2,
	}]);

	const result = await db
		.select({
			id: citiesTable.id,
			name: sql<string>`upper(${citiesTable.name})`.as('upper_name'),
			usersCount: sql<number>`count(${users2Table.id})`.as('users_count'),
		})
		.from(citiesTable)
		.leftJoin(users2Table, eq(users2Table.cityId, citiesTable.id))
		.where(({ name }) => sql`length(${name}) >= 3`)
		.groupBy(citiesTable.id)
		.having(({ usersCount }) => sql`${usersCount} > 0`)
		.orderBy(({ name }) => name);

	t.deepEqual(result, [
		{
			id: 1,
			name: 'LONDON',
			usersCount: 2,
		},
		{
			id: 2,
			name: 'PARIS',
			usersCount: 1,
		},
	]);
});

test.serial('view', async (t) => {
	const { db } = t.context;

	const newYorkers1 = mysqlView('new_yorkers')
		.as((qb) => qb.select().from(users2Table).where(eq(users2Table.cityId, 1)));

	const newYorkers2 = mysqlView('new_yorkers', {
		id: serial('id').primaryKey(),
		name: text('name').notNull(),
		cityId: int('city_id').notNull(),
	}).as(sql`select * from ${users2Table} where ${eq(users2Table.cityId, 1)}`);

	const newYorkers3 = mysqlView('new_yorkers', {
		id: serial('id').primaryKey(),
		name: text('name').notNull(),
		cityId: int('city_id').notNull(),
	}).existing();

	await db.execute(sql`create view new_yorkers as ${getViewConfig(newYorkers1).query}`);

	await db.insert(citiesTable).values([{ name: 'New York' }, { name: 'Paris' }]);

	await db.insert(users2Table).values([
		{ name: 'John', cityId: 1 },
		{ name: 'Jane', cityId: 1 },
		{ name: 'Jack', cityId: 2 },
	]);

	{
		const result = await db.select().from(newYorkers1);
		t.deepEqual(result, [
			{ id: 1, name: 'John', cityId: 1 },
			{ id: 2, name: 'Jane', cityId: 1 },
		]);
	}

	{
		const result = await db.select().from(newYorkers2);
		t.deepEqual(result, [
			{ id: 1, name: 'John', cityId: 1 },
			{ id: 2, name: 'Jane', cityId: 1 },
		]);
	}

	{
		const result = await db.select().from(newYorkers3);
		t.deepEqual(result, [
			{ id: 1, name: 'John', cityId: 1 },
			{ id: 2, name: 'Jane', cityId: 1 },
		]);
	}

	{
		const result = await db.select({ name: newYorkers1.name }).from(newYorkers1);
		t.deepEqual(result, [
			{ name: 'John' },
			{ name: 'Jane' },
		]);
	}

	await db.execute(sql`drop view ${newYorkers1}`);
});

test.serial('select from raw sql', async (t) => {
	const { db } = t.context;

	const result = await db.select({
		id: sql<number>`id`,
		name: sql<string>`name`,
	}).from(sql`(select 1 as id, 'John' as name) as users`);

	Expect<Equal<{ id: number; name: string }[], typeof result>>;

	t.deepEqual(result, [
		{ id: 1, name: 'John' },
	]);
});

test.serial('select from raw sql with joins', async (t) => {
	const { db } = t.context;

	const result = await db
		.select({
			id: sql<number>`users.id`,
			name: sql<string>`users.name`,
			userCity: sql<string>`users.city`,
			cityName: sql<string>`cities.name`,
		})
		.from(sql`(select 1 as id, 'John' as name, 'New York' as city) as users`)
		.leftJoin(sql`(select 1 as id, 'Paris' as name) as cities`, sql`cities.id = users.id`);

	Expect<Equal<{ id: number; name: string; userCity: string; cityName: string }[], typeof result>>;

	t.deepEqual(result, [
		{ id: 1, name: 'John', userCity: 'New York', cityName: 'Paris' },
	]);
});

test.serial('join on aliased sql from select', async (t) => {
	const { db } = t.context;

	const result = await db
		.select({
			userId: sql<number>`users.id`.as('userId'),
			name: sql<string>`users.name`,
			userCity: sql<string>`users.city`,
			cityId: sql<number>`cities.id`.as('cityId'),
			cityName: sql<string>`cities.name`,
		})
		.from(sql`(select 1 as id, 'John' as name, 'New York' as city) as users`)
		.leftJoin(sql`(select 1 as id, 'Paris' as name) as cities`, (cols) => eq(cols.cityId, cols.userId));

	Expect<Equal<{ userId: number; name: string; userCity: string; cityId: number; cityName: string }[], typeof result>>;

	t.deepEqual(result, [
		{ userId: 1, name: 'John', userCity: 'New York', cityId: 1, cityName: 'Paris' },
	]);
});

test.serial('join on aliased sql from with clause', async (t) => {
	const { db } = t.context;

	const users = db.$with('users').as(
		db.select({
			id: sql<number>`id`.as('userId'),
			name: sql<string>`name`.as('userName'),
			city: sql<string>`city`.as('city'),
		}).from(
			sql`(select 1 as id, 'John' as name, 'New York' as city) as users`,
		),
	);

	const cities = db.$with('cities').as(
		db.select({
			id: sql<number>`id`.as('cityId'),
			name: sql<string>`name`.as('cityName'),
		}).from(
			sql`(select 1 as id, 'Paris' as name) as cities`,
		),
	);

	const result = await db
		.with(users, cities)
		.select({
			userId: users.id,
			name: users.name,
			userCity: users.city,
			cityId: cities.id,
			cityName: cities.name,
		})
		.from(users)
		.leftJoin(cities, (cols) => eq(cols.cityId, cols.userId));

	Expect<Equal<{ userId: number; name: string; userCity: string; cityId: number; cityName: string }[], typeof result>>;

	t.deepEqual(result, [
		{ userId: 1, name: 'John', userCity: 'New York', cityId: 1, cityName: 'Paris' },
	]);
});

test.serial('prefixed table', async (t) => {
	const { db } = t.context;

	const mysqlTable = mysqlTableCreator((name) => `myprefix_${name}`);

	const users = mysqlTable('test_prefixed_table_with_unique_name', {
		id: int('id').primaryKey(),
		name: text('name').notNull(),
	});

	await db.execute(sql`drop table if exists ${users}`);

	await db.execute(
		sql`create table myprefix_test_prefixed_table_with_unique_name (id int not null primary key, name text not null)`,
	);

	await db.insert(users).values({ id: 1, name: 'John' });

	const result = await db.select().from(users);

	t.deepEqual(result, [{ id: 1, name: 'John' }]);

	await db.execute(sql`drop table ${users}`);
});

test.serial('orderBy with aliased column', (t) => {
	const { db } = t.context;

	const query = db.select({
		test: sql`something`.as('test'),
	}).from(users2Table).orderBy((fields) => fields.test).toSQL();

	t.deepEqual(query.sql, 'select something as `test` from `users2` order by `test`');
});

test.serial('timestamp timezone', async (t) => {
	const { db } = t.context;

	const date = new Date(Date.parse('2020-01-01T12:34:56+07:00'));

	await db.insert(usersTable).values({ name: 'With default times' });
	await db.insert(usersTable).values({
		name: 'Without default times',
		createdAt: date,
	});
	const users = await db.select().from(usersTable);

	// check that the timestamps are set correctly for default times
	t.assert(Math.abs(users[0]!.createdAt.getTime() - Date.now()) < 2000);

	// check that the timestamps are set correctly for non default times
	t.assert(Math.abs(users[1]!.createdAt.getTime() - date.getTime()) < 2000);
});

test.serial('transaction', async (t) => {
	const { db } = t.context;

	const users = mysqlTable('users_transactions', {
		id: serial('id').primaryKey(),
		balance: int('balance').notNull(),
	});
	const products = mysqlTable('products_transactions', {
		id: serial('id').primaryKey(),
		price: int('price').notNull(),
		stock: int('stock').notNull(),
	});

	await db.execute(sql`drop table if exists ${users}`);
	await db.execute(sql`drop table if exists ${products}`);

	await db.execute(sql`create table users_transactions (id serial not null primary key, balance int not null)`);
	await db.execute(
		sql`create table products_transactions (id serial not null primary key, price int not null, stock int not null)`,
	);

	const [{ insertId: userId }] = await db.insert(users).values({ balance: 100 });
	const user = await db.select().from(users).where(eq(users.id, userId)).then((rows) => rows[0]!);
	const [{ insertId: productId }] = await db.insert(products).values({ price: 10, stock: 10 });
	const product = await db.select().from(products).where(eq(products.id, productId)).then((rows) => rows[0]!);

	await db.transaction(async (tx) => {
		await tx.update(users).set({ balance: user.balance - product.price }).where(eq(users.id, user.id));
		await tx.update(products).set({ stock: product.stock - 1 }).where(eq(products.id, product.id));
	});

	const result = await db.select().from(users);

	t.deepEqual(result, [{ id: 1, balance: 90 }]);

	await db.execute(sql`drop table ${users}`);
	await db.execute(sql`drop table ${products}`);
});

test.serial('transaction rollback', async (t) => {
	const { db } = t.context;

	const users = mysqlTable('users_transactions_rollback', {
		id: serial('id').primaryKey(),
		balance: int('balance').notNull(),
	});

	await db.execute(sql`drop table if exists ${users}`);

	await db.execute(
		sql`create table users_transactions_rollback (id serial not null primary key, balance int not null)`,
	);

	await t.throwsAsync(async () =>
		await db.transaction(async (tx) => {
			await tx.insert(users).values({ balance: 100 });
			tx.rollback();
		}), { instanceOf: TransactionRollbackError });

	const result = await db.select().from(users);

	t.deepEqual(result, []);

	await db.execute(sql`drop table ${users}`);
});

test.serial('nested transaction', async (t) => {
	const { db } = t.context;

	const users = mysqlTable('users_nested_transactions', {
		id: serial('id').primaryKey(),
		balance: int('balance').notNull(),
	});

	await db.execute(sql`drop table if exists ${users}`);

	await db.execute(
		sql`create table users_nested_transactions (id serial not null primary key, balance int not null)`,
	);

	await db.transaction(async (tx) => {
		await tx.insert(users).values({ balance: 100 });

		await tx.transaction(async (tx) => {
			await tx.update(users).set({ balance: 200 });
		});
	});

	const result = await db.select().from(users);

	t.deepEqual(result, [{ id: 1, balance: 200 }]);

	await db.execute(sql`drop table ${users}`);
});

test.serial('nested transaction rollback', async (t) => {
	const { db } = t.context;

	const users = mysqlTable('users_nested_transactions_rollback', {
		id: serial('id').primaryKey(),
		balance: int('balance').notNull(),
	});

	await db.execute(sql`drop table if exists ${users}`);

	await db.execute(
		sql`create table users_nested_transactions_rollback (id serial not null primary key, balance int not null)`,
	);

	await db.transaction(async (tx) => {
		await tx.insert(users).values({ balance: 100 });

		await t.throwsAsync(async () =>
			await tx.transaction(async (tx) => {
				await tx.update(users).set({ balance: 200 });
				tx.rollback();
			}), { instanceOf: TransactionRollbackError });
	});

	const result = await db.select().from(users);

	t.deepEqual(result, [{ id: 1, balance: 100 }]);

	await db.execute(sql`drop table ${users}`);
});

test.serial('join subquery with join', async (t) => {
	const { db } = t.context;

	const internalStaff = mysqlTable('internal_staff', {
		userId: int('user_id').notNull(),
	});

	const customUser = mysqlTable('custom_user', {
		id: int('id').notNull(),
	});

	const ticket = mysqlTable('ticket', {
		staffId: int('staff_id').notNull(),
	});

	await db.execute(sql`drop table if exists ${internalStaff}`);
	await db.execute(sql`drop table if exists ${customUser}`);
	await db.execute(sql`drop table if exists ${ticket}`);

	await db.execute(sql`create table internal_staff (user_id integer not null)`);
	await db.execute(sql`create table custom_user (id integer not null)`);
	await db.execute(sql`create table ticket (staff_id integer not null)`);

	await db.insert(internalStaff).values({ userId: 1 });
	await db.insert(customUser).values({ id: 1 });
	await db.insert(ticket).values({ staffId: 1 });

	const subq = db
		.select()
		.from(internalStaff)
		.leftJoin(customUser, eq(internalStaff.userId, customUser.id))
		.as('internal_staff');

	const mainQuery = await db
		.select()
		.from(ticket)
		.leftJoin(subq, eq(subq.internal_staff.userId, ticket.staffId));

	t.deepEqual(mainQuery, [{
		ticket: { staffId: 1 },
		internal_staff: {
			internal_staff: { userId: 1 },
			custom_user: { id: 1 },
		},
	}]);

	await db.execute(sql`drop table ${internalStaff}`);
	await db.execute(sql`drop table ${customUser}`);
	await db.execute(sql`drop table ${ticket}`);
});

test.serial('subquery with view', async (t) => {
	const { db } = t.context;

	const users = mysqlTable('users_subquery_view', {
		id: serial('id').primaryKey(),
		name: text('name').notNull(),
		cityId: int('city_id').notNull(),
	});

	const newYorkers = mysqlView('new_yorkers').as((qb) => qb.select().from(users).where(eq(users.cityId, 1)));

	await db.execute(sql`drop table if exists ${users}`);
	await db.execute(sql`drop view if exists ${newYorkers}`);

	await db.execute(
		sql`create table ${users} (id serial not null primary key, name text not null, city_id integer not null)`,
	);
	await db.execute(sql`create view ${newYorkers} as select * from ${users} where city_id = 1`);

	await db.insert(users).values([
		{ name: 'John', cityId: 1 },
		{ name: 'Jane', cityId: 2 },
		{ name: 'Jack', cityId: 1 },
		{ name: 'Jill', cityId: 2 },
	]);

	const sq = db.$with('sq').as(db.select().from(newYorkers));
	const result = await db.with(sq).select().from(sq);

	t.deepEqual(result, [
		{ id: 1, name: 'John', cityId: 1 },
		{ id: 3, name: 'Jack', cityId: 1 },
	]);

	await db.execute(sql`drop view ${newYorkers}`);
	await db.execute(sql`drop table ${users}`);
});

test.serial('join view as subquery', async (t) => {
	const { db } = t.context;

	const users = mysqlTable('users_join_view', {
		id: serial('id').primaryKey(),
		name: text('name').notNull(),
		cityId: int('city_id').notNull(),
	});

	const newYorkers = mysqlView('new_yorkers').as((qb) => qb.select().from(users).where(eq(users.cityId, 1)));

	await db.execute(sql`drop table if exists ${users}`);
	await db.execute(sql`drop view if exists ${newYorkers}`);

	await db.execute(
		sql`create table ${users} (id serial not null primary key, name text not null, city_id integer not null)`,
	);
	await db.execute(sql`create view ${newYorkers} as select * from ${users} where city_id = 1`);

	await db.insert(users).values([
		{ name: 'John', cityId: 1 },
		{ name: 'Jane', cityId: 2 },
		{ name: 'Jack', cityId: 1 },
		{ name: 'Jill', cityId: 2 },
	]);

	const sq = db.select().from(newYorkers).as('new_yorkers_sq');

	const result = await db.select().from(users).leftJoin(sq, eq(users.id, sq.id));

	t.deepEqual(result, [
		{
			users_join_view: { id: 1, name: 'John', cityId: 1 },
			new_yorkers_sq: { id: 1, name: 'John', cityId: 1 },
		},
		{
			users_join_view: { id: 2, name: 'Jane', cityId: 2 },
			new_yorkers_sq: null,
		},
		{
			users_join_view: { id: 3, name: 'Jack', cityId: 1 },
			new_yorkers_sq: { id: 3, name: 'Jack', cityId: 1 },
		},
		{
			users_join_view: { id: 4, name: 'Jill', cityId: 2 },
			new_yorkers_sq: null,
		},
	]);

	await db.execute(sql`drop view ${newYorkers}`);
	await db.execute(sql`drop table ${users}`);
});

test.serial('select iterator', async (t) => {
	const { db } = t.context;

	const users = mysqlTable('users_iterator', {
		id: serial('id').primaryKey(),
	});

	await db.execute(sql`drop table if exists ${users}`);
	await db.execute(sql`create table ${users} (id serial not null primary key)`);

	await db.insert(users).values([{}, {}, {}]);

	const iter = db.select().from(users).iterator();
	const result: InferModel<typeof users>[] = [];

	for await (const row of iter) {
		result.push(row);
	}

	t.deepEqual(result, [{ id: 1 }, { id: 2 }, { id: 3 }]);
});

test.serial('select iterator w/ prepared statement', async (t) => {
	const { db } = t.context;

	const users = mysqlTable('users_iterator', {
		id: serial('id').primaryKey(),
	});

	await db.execute(sql`drop table if exists ${users}`);
	await db.execute(sql`create table ${users} (id serial not null primary key)`);

	await db.insert(users).values([{}, {}, {}]);

	const prepared = db.select().from(users).prepare();
	const iter = prepared.iterator();
	const result: InferModel<typeof users>[] = [];

	for await (const row of iter) {
		result.push(row);
	}

	t.deepEqual(result, [{ id: 1 }, { id: 2 }, { id: 3 }]);
});

test.serial('insert undefined', async (t) => {
	const { db } = t.context;

	const users = mysqlTable('users', {
		id: serial('id').primaryKey(),
		name: text('name'),
	});

	await db.execute(sql`drop table if exists ${users}`);

	await db.execute(
		sql`create table ${users} (id serial not null primary key, name text)`,
	);

	await t.notThrowsAsync(async () => await db.insert(users).values({ name: undefined }));

	await db.execute(sql`drop table ${users}`);
});

test.serial('update undefined', async (t) => {
	const { db } = t.context;

	const users = mysqlTable('users', {
		id: serial('id').primaryKey(),
		name: text('name'),
	});

	await db.execute(sql`drop table if exists ${users}`);

	await db.execute(
		sql`create table ${users} (id serial not null primary key, name text)`,
	);

	await t.throwsAsync(async () => await db.update(users).set({ name: undefined }));
	await t.notThrowsAsync(async () => await db.update(users).set({ id: 1, name: undefined }));

	await db.execute(sql`drop table ${users}`);
});

test.serial('utc config for datetime', async (t) => {
	const { db } = t.context;

	await db.execute(sql`drop table if exists \`datestable\``);
	await db.execute(
		sql`
			create table \`datestable\` (
				\`datetime_utc\` datetime(3),
				\`datetime\` datetime(3),
				\`datetime_as_string\` datetime
			)
		`,
	);
	const datesTable = mysqlTable('datestable', {
		datetimeUTC: datetime('datetime_utc', { fsp: 3, mode: 'date' }),
		datetime: datetime('datetime', { fsp: 3 }),
		datetimeAsString: datetime('datetime_as_string', { mode: 'string' }),
	});

	const dateObj = new Date('2022-11-11');
	const dateUtc = new Date('2022-11-11T12:12:12.122Z');

	await db.insert(datesTable).values({
		datetimeUTC: dateUtc,
		datetime: dateObj,
		datetimeAsString: '2022-11-11 12:12:12',
	});

	const res = await db.select().from(datesTable);

	const [rawSelect] = await db.execute(sql`select \`datetime_utc\` from \`datestable\``);
	const selectedRow = (rawSelect as unknown as [{ datetime_utc: string }])[0];

	t.is(selectedRow.datetime_utc, '2022-11-11 12:12:12.122');
	t.deepEqual(new Date(selectedRow.datetime_utc.replace(' ', 'T') + 'Z'), dateUtc);

	t.assert(res[0]?.datetime instanceof Date); // eslint-disable-line no-instanceof/no-instanceof
	t.assert(res[0]?.datetimeUTC instanceof Date); // eslint-disable-line no-instanceof/no-instanceof
	t.assert(typeof res[0]?.datetimeAsString === 'string');

	t.deepEqual(res, [{
		datetimeUTC: dateUtc,
		datetime: new Date('2022-11-11'),
		datetimeAsString: '2022-11-11 12:12:12',
	}]);

	await db.execute(sql`drop table if exists \`datestable\``);
});

test.serial('set operations (union) from query builder with subquery', async (t) => {
	const { db } = t.context;

	await setupSetOperationTest(db);
	const sq = db
		.select({ id: users2Table.id, name: users2Table.name })
		.from(users2Table).as('sq');

	const result = await db
		.select({ id: citiesTable.id, name: citiesTable.name })
		.from(citiesTable).union(
			db.select().from(sq),
		).limit(8);

	t.assert(result.length === 8);

	t.deepEqual(result, [
		{ id: 1, name: 'New York' },
		{ id: 2, name: 'London' },
		{ id: 3, name: 'Tampa' },
		{ id: 1, name: 'John' },
		{ id: 2, name: 'Jane' },
		{ id: 3, name: 'Jack' },
		{ id: 4, name: 'Peter' },
		{ id: 5, name: 'Ben' },
	]);

	// union should throw if selected fields are not in the same order
	t.throws(() =>
		db
			.select({ id: citiesTable.id, name: citiesTable.name })
			.from(citiesTable).union(
				db
					.select({ name: users2Table.name, id: users2Table.id })
					.from(users2Table),
			)
	);
});

test.serial('set operations (union) as function', async (t) => {
	const { db } = t.context;

	await setupSetOperationTest(db);

	const result = await union(
		db
			.select({ id: citiesTable.id, name: citiesTable.name })
			.from(citiesTable).where(eq(citiesTable.id, 1)),
		db
			.select({ id: users2Table.id, name: users2Table.name })
			.from(users2Table).where(eq(users2Table.id, 1)),
		db
			.select({ id: users2Table.id, name: users2Table.name })
			.from(users2Table).where(eq(users2Table.id, 1)),
	);

	t.assert(result.length === 2);

	t.deepEqual(result, [
		{ id: 1, name: 'New York' },
		{ id: 1, name: 'John' },
	]);

	t.throws(() => {
		union(
			db
				.select({ id: citiesTable.id, name: citiesTable.name })
				.from(citiesTable).where(eq(citiesTable.id, 1)),
			db
				.select({ id: users2Table.id, name: users2Table.name })
				.from(users2Table).where(eq(users2Table.id, 1)),
			db
				.select({ name: users2Table.name, id: users2Table.id })
				.from(users2Table).where(eq(users2Table.id, 1)),
		);
	});
});

test.serial('set operations (union all) from query builder', async (t) => {
	const { db } = t.context;

	await setupSetOperationTest(db);

	const result = await db
		.select({ id: citiesTable.id, name: citiesTable.name })
		.from(citiesTable).limit(2).unionAll(
			db
				.select({ id: citiesTable.id, name: citiesTable.name })
				.from(citiesTable).limit(2),
		).orderBy(asc(sql`id`)).limit(3);

	t.assert(result.length === 3);

	t.deepEqual(result, [
		{ id: 1, name: 'New York' },
		{ id: 1, name: 'New York' },
		{ id: 2, name: 'London' },
	]);

	t.throws(() => {
		db
			.select({ id: citiesTable.id, name: citiesTable.name })
			.from(citiesTable).limit(2).unionAll(
				db
					.select({ name: citiesTable.name, id: citiesTable.id })
					.from(citiesTable).limit(2),
			).orderBy(asc(sql`id`));
	});
});

test.serial('set operations (union all) as function', async (t) => {
	const { db } = t.context;

	await setupSetOperationTest(db);

	const result = await unionAll(
		db
			.select({ id: citiesTable.id, name: citiesTable.name })
			.from(citiesTable).where(eq(citiesTable.id, 1)),
		db
			.select({ id: users2Table.id, name: users2Table.name })
			.from(users2Table).where(eq(users2Table.id, 1)),
		db
			.select({ id: users2Table.id, name: users2Table.name })
			.from(users2Table).where(eq(users2Table.id, 1)),
	).limit(1);

	t.assert(result.length === 1);

	t.deepEqual(result, [
		{ id: 1, name: 'New York' },
	]);

	t.throws(() => {
		unionAll(
			db
				.select({ id: citiesTable.id, name: citiesTable.name })
				.from(citiesTable).where(eq(citiesTable.id, 1)),
			db
				.select({ name: users2Table.name, id: users2Table.id })
				.from(users2Table).where(eq(users2Table.id, 1)),
			db
				.select({ id: users2Table.id, name: users2Table.name })
				.from(users2Table).where(eq(users2Table.id, 1)),
		).limit(1);
	});
});

test.serial('set operations (intersect) from query builder', async (t) => {
	const { db } = t.context;

	await setupSetOperationTest(db);

	const result = await db
		.select({ id: citiesTable.id, name: citiesTable.name })
		.from(citiesTable).intersect(
			db
				.select({ id: citiesTable.id, name: citiesTable.name })
				.from(citiesTable).where(gt(citiesTable.id, 1)),
		);

	t.assert(result.length === 2);

	t.deepEqual(result, [
		{ id: 2, name: 'London' },
		{ id: 3, name: 'Tampa' },
	]);

	t.throws(() => {
		db
			.select({ name: citiesTable.name, id: citiesTable.id })
			.from(citiesTable).intersect(
				db
					.select({ id: citiesTable.id, name: citiesTable.name })
					.from(citiesTable).where(gt(citiesTable.id, 1)),
			);
	});
});

test.serial('set operations (intersect) as function', async (t) => {
	const { db } = t.context;

	await setupSetOperationTest(db);

	const result = await intersect(
		db
			.select({ id: citiesTable.id, name: citiesTable.name })
			.from(citiesTable).where(eq(citiesTable.id, 1)),
		db
			.select({ id: users2Table.id, name: users2Table.name })
			.from(users2Table).where(eq(users2Table.id, 1)),
		db
			.select({ id: users2Table.id, name: users2Table.name })
			.from(users2Table).where(eq(users2Table.id, 1)),
	).limit(1);

	t.assert(result.length === 0);

	t.deepEqual(result, []);

	t.throws(() => {
		intersect(
			db
				.select({ id: citiesTable.id, name: citiesTable.name })
				.from(citiesTable).where(eq(citiesTable.id, 1)),
			db
				.select({ id: users2Table.id, name: users2Table.name })
				.from(users2Table).where(eq(users2Table.id, 1)),
			db
				.select({ name: users2Table.name, id: users2Table.id })
				.from(users2Table).where(eq(users2Table.id, 1)),
		).limit(1);
	});
});

test.serial('set operations (intersect all) from query builder', async (t) => {
	const { db } = t.context;

	await setupSetOperationTest(db);

	const result = await db
		.select({ id: citiesTable.id, name: citiesTable.name })
		.from(citiesTable).limit(2).intersectAll(
			db
				.select({ id: citiesTable.id, name: citiesTable.name })
				.from(citiesTable).limit(2),
		).orderBy(asc(sql`id`));

	t.assert(result.length === 2);

	t.deepEqual(result, [
		{ id: 1, name: 'New York' },
		{ id: 2, name: 'London' },
	]);

	t.throws(() => {
		db
			.select({ id: citiesTable.id, name: citiesTable.name })
			.from(citiesTable).limit(2).intersectAll(
				db
					.select({ name: citiesTable.name, id: citiesTable.id })
					.from(citiesTable).limit(2),
			).orderBy(asc(sql`id`));
	});
});

test.serial('set operations (intersect all) as function', async (t) => {
	const { db } = t.context;

	await setupSetOperationTest(db);

	const result = await intersectAll(
		db
			.select({ id: users2Table.id, name: users2Table.name })
			.from(users2Table).where(eq(users2Table.id, 1)),
		db
			.select({ id: users2Table.id, name: users2Table.name })
			.from(users2Table).where(eq(users2Table.id, 1)),
		db
			.select({ id: users2Table.id, name: users2Table.name })
			.from(users2Table).where(eq(users2Table.id, 1)),
	);

	t.assert(result.length === 1);

	t.deepEqual(result, [
		{ id: 1, name: 'John' },
	]);

	t.throws(() => {
		intersectAll(
			db
				.select({ name: users2Table.name, id: users2Table.id })
				.from(users2Table).where(eq(users2Table.id, 1)),
			db
				.select({ id: users2Table.id, name: users2Table.name })
				.from(users2Table).where(eq(users2Table.id, 1)),
			db
				.select({ id: users2Table.id, name: users2Table.name })
				.from(users2Table).where(eq(users2Table.id, 1)),
		);
	});
});

test.serial('set operations (except) from query builder', async (t) => {
	const { db } = t.context;

	await setupSetOperationTest(db);

	const result = await db
		.select()
		.from(citiesTable).except(
			db
				.select()
				.from(citiesTable).where(gt(citiesTable.id, 1)),
		);

	t.assert(result.length === 1);

	t.deepEqual(result, [
		{ id: 1, name: 'New York' },
	]);
});

test.serial('set operations (except) as function', async (t) => {
	const { db } = t.context;

	await setupSetOperationTest(db);

	const result = await except(
		db
			.select({ id: citiesTable.id, name: citiesTable.name })
			.from(citiesTable),
		db
			.select({ id: citiesTable.id, name: citiesTable.name })
			.from(citiesTable).where(eq(citiesTable.id, 1)),
		db
			.select({ id: users2Table.id, name: users2Table.name })
			.from(users2Table).where(eq(users2Table.id, 1)),
	).limit(3);

	t.assert(result.length === 2);

	t.deepEqual(result, [
		{ id: 2, name: 'London' },
		{ id: 3, name: 'Tampa' },
	]);

	t.throws(() => {
		except(
			db
				.select({ name: citiesTable.name, id: citiesTable.id })
				.from(citiesTable),
			db
				.select({ id: citiesTable.id, name: citiesTable.name })
				.from(citiesTable).where(eq(citiesTable.id, 1)),
			db
				.select({ id: users2Table.id, name: users2Table.name })
				.from(users2Table).where(eq(users2Table.id, 1)),
		).limit(3);
	});
});

test.serial('set operations (except all) from query builder', async (t) => {
	const { db } = t.context;

	await setupSetOperationTest(db);

	const result = await db
		.select()
		.from(citiesTable).exceptAll(
			db
				.select({ id: citiesTable.id, name: citiesTable.name })
				.from(citiesTable).where(eq(citiesTable.id, 1)),
		).orderBy(asc(sql`id`));

	t.assert(result.length === 2);

	t.deepEqual(result, [
		{ id: 2, name: 'London' },
		{ id: 3, name: 'Tampa' },
	]);

	t.throws(() => {
		db
			.select()
			.from(citiesTable).exceptAll(
				db
					.select({ name: citiesTable.name, id: citiesTable.id })
					.from(citiesTable).where(eq(citiesTable.id, 1)),
			).orderBy(asc(sql`id`));
	});
});

test.serial('set operations (except all) as function', async (t) => {
	const { db } = t.context;

	await setupSetOperationTest(db);

	const result = await exceptAll(
		db
			.select({ id: users2Table.id, name: users2Table.name })
			.from(users2Table),
		db
			.select({ id: users2Table.id, name: users2Table.name })
			.from(users2Table).where(gt(users2Table.id, 7)),
		db
			.select({ id: users2Table.id, name: users2Table.name })
			.from(users2Table).where(eq(users2Table.id, 1)),
	).limit(6).orderBy(asc(sql.identifier('id')));

	t.assert(result.length === 6);

	t.deepEqual(result, [
		{ id: 2, name: 'Jane' },
		{ id: 3, name: 'Jack' },
		{ id: 4, name: 'Peter' },
		{ id: 5, name: 'Ben' },
		{ id: 6, name: 'Jill' },
		{ id: 7, name: 'Mary' },
	]);

	t.throws(() => {
		exceptAll(
			db
				.select({ name: users2Table.name, id: users2Table.id })
				.from(users2Table),
			db
				.select({ id: users2Table.id, name: users2Table.name })
				.from(users2Table).where(gt(users2Table.id, 7)),
			db
				.select({ id: users2Table.id, name: users2Table.name })
				.from(users2Table).where(eq(users2Table.id, 1)),
		).limit(6);
	});
});

test.serial('set operations (mixed) from query builder', async (t) => {
	const { db } = t.context;

	await setupSetOperationTest(db);

	const result = await db
		.select()
		.from(citiesTable).except(
			({ unionAll }) =>
				unionAll(
					db
						.select()
						.from(citiesTable).where(gt(citiesTable.id, 1)),
					db.select().from(citiesTable).where(eq(citiesTable.id, 2)),
				).orderBy(asc(citiesTable.id)).limit(1).offset(1),
		);

	t.assert(result.length === 2);

	t.deepEqual(result, [
		{ id: 1, name: 'New York' },
		{ id: 3, name: 'Tampa' },
	]);

	t.throws(() => {
		db
			.select()
			.from(citiesTable).except(
				({ unionAll }) =>
					unionAll(
						db
							.select({ name: citiesTable.name, id: citiesTable.id })
							.from(citiesTable).where(gt(citiesTable.id, 1)),
						db.select().from(citiesTable).where(eq(citiesTable.id, 2)),
					),
			);
	});
});

test.serial('set operations (mixed all) as function with subquery', async (t) => {
	const { db } = t.context;

	await setupSetOperationTest(db);

	const sq = except(
		db
			.select({ id: users2Table.id, name: users2Table.name })
			.from(users2Table).where(gte(users2Table.id, 5)),
		db
			.select({ id: users2Table.id, name: users2Table.name })
			.from(users2Table).where(eq(users2Table.id, 7)),
	).orderBy(asc(sql.identifier('id'))).as('sq');

	const result = await union(
		db
			.select({ id: users2Table.id, name: users2Table.name })
			.from(users2Table).where(eq(users2Table.id, 1)),
		db.select().from(sq).limit(1),
		db
			.select().from(citiesTable).where(gt(citiesTable.id, 1)),
	);

	t.assert(result.length === 4);

	t.deepEqual(result, [
		{ id: 1, name: 'John' },
		{ id: 5, name: 'Ben' },
		{ id: 2, name: 'London' },
		{ id: 3, name: 'Tampa' },
	]);

	t.throws(() => {
		union(
			db
				.select({ id: users2Table.id, name: users2Table.name })
				.from(users2Table).where(eq(users2Table.id, 1)),
			except(
				db
					.select({ id: users2Table.id, name: users2Table.name })
					.from(users2Table).where(gte(users2Table.id, 5)),
				db
					.select({ name: users2Table.name, id: users2Table.id })
					.from(users2Table).where(eq(users2Table.id, 7)),
			).limit(1),
			db
				.select().from(citiesTable).where(gt(citiesTable.id, 1)),
		);
	});
});

test.serial('aggregate function: count', async (t) => {
	const { db } = t.context;
	const table = aggregateTable;
	await setupAggregateFunctionsTest(db);

	const result1 = await db.select({ value: count() }).from(table);
	const result2 = await db.select({ value: count(table.a) }).from(table);
	const result3 = await db.select({ value: countDistinct(table.name) }).from(table);

	t.deepEqual(result1[0]?.value, 7);
	t.deepEqual(result2[0]?.value, 5);
	t.deepEqual(result3[0]?.value, 6);
});

test.serial('aggregate function: avg', async (t) => {
	const { db } = t.context;
	const table = aggregateTable;
	await setupAggregateFunctionsTest(db);

	const result1 = await db.select({ value: avg(table.b) }).from(table);
	const result2 = await db.select({ value: avg(table.nullOnly) }).from(table);
	const result3 = await db.select({ value: avgDistinct(table.b) }).from(table);

	t.deepEqual(result1[0]?.value, '33.3333');
	t.deepEqual(result2[0]?.value, null);
	t.deepEqual(result3[0]?.value, '42.5000');
});

test.serial('aggregate function: sum', async (t) => {
	const { db } = t.context;
	const table = aggregateTable;
	await setupAggregateFunctionsTest(db);

	const result1 = await db.select({ value: sum(table.b) }).from(table);
	const result2 = await db.select({ value: sum(table.nullOnly) }).from(table);
	const result3 = await db.select({ value: sumDistinct(table.b) }).from(table);

	t.deepEqual(result1[0]?.value, '200');
	t.deepEqual(result2[0]?.value, null);
	t.deepEqual(result3[0]?.value, '170');
});

test.serial('aggregate function: max', async (t) => {
	const { db } = t.context;
	const table = aggregateTable;
	await setupAggregateFunctionsTest(db);

	const result1 = await db.select({ value: max(table.b) }).from(table);
	const result2 = await db.select({ value: max(table.nullOnly) }).from(table);

	t.deepEqual(result1[0]?.value, 90);
	t.deepEqual(result2[0]?.value, null);
});

test.serial('aggregate function: min', async (t) => {
	const { db } = t.context;
	const table = aggregateTable;
	await setupAggregateFunctionsTest(db);

	const result1 = await db.select({ value: min(table.b) }).from(table);
	const result2 = await db.select({ value: min(table.nullOnly) }).from(table);

	t.deepEqual(result1[0]?.value, 10);
	t.deepEqual(result2[0]?.value, null);
});

test.serial('test $onUpdateFn and $onUpdate works as $default', async (t) => {
	const { db } = t.context;

	await db.execute(sql`drop table if exists ${usersOnUpdate}`);

	await db.execute(
		sql`
			create table ${usersOnUpdate} (
			id serial not null primary key,
			name text not null,
			update_counter integer default 1 not null,
			updated_at datetime(3),
			uppercase_name text,
			always_null text
			)
		`,
	);

	await db.insert(usersOnUpdate).values([
		{ name: 'John' },
		{ name: 'Jane' },
		{ name: 'Jack' },
		{ name: 'Jill' },
	]);
	const { updatedAt, ...rest } = getTableColumns(usersOnUpdate);

	const justDates = await db.select({ updatedAt }).from(usersOnUpdate);

	const response = await db.select({ ...rest }).from(usersOnUpdate);

	t.deepEqual(response, [
		{ name: 'John', id: 1, updateCounter: 1, uppercaseName: 'JOHN', alwaysNull: null },
		{ name: 'Jane', id: 2, updateCounter: 1, uppercaseName: 'JANE', alwaysNull: null },
		{ name: 'Jack', id: 3, updateCounter: 1, uppercaseName: 'JACK', alwaysNull: null },
		{ name: 'Jill', id: 4, updateCounter: 1, uppercaseName: 'JILL', alwaysNull: null },
	]);
	const msDelay = 250;

	for (const eachUser of justDates) {
		t.assert(eachUser.updatedAt!.valueOf() > Date.now() - msDelay);
	}
});

test.serial('test $onUpdateFn and $onUpdate works updating', async (t) => {
	const { db } = t.context;

	await db.execute(sql`drop table if exists ${usersOnUpdate}`);

	await db.execute(
		sql`
			create table ${usersOnUpdate} (
			id serial not null primary key,
			name text not null,
			update_counter integer default 1 not null,
			updated_at datetime(3),
			uppercase_name text,
			always_null text
			)
		`,
	);

	await db.insert(usersOnUpdate).values([
		{ name: 'John', alwaysNull: 'this will will be null after updating' },
		{ name: 'Jane' },
		{ name: 'Jack' },
		{ name: 'Jill' },
	]);
	const { updatedAt, ...rest } = getTableColumns(usersOnUpdate);
	const initial = await db.select({ updatedAt }).from(usersOnUpdate);

	await db.update(usersOnUpdate).set({ name: 'Angel', uppercaseName: null }).where(eq(usersOnUpdate.id, 1));

	const justDates = await db.select({ updatedAt }).from(usersOnUpdate);

	const response = await db.select({ ...rest }).from(usersOnUpdate);

	t.deepEqual(response, [
		{ name: 'Angel', id: 1, updateCounter: 2, uppercaseName: null, alwaysNull: null },
		{ name: 'Jane', id: 2, updateCounter: 1, uppercaseName: 'JANE', alwaysNull: null },
		{ name: 'Jack', id: 3, updateCounter: 1, uppercaseName: 'JACK', alwaysNull: null },
		{ name: 'Jill', id: 4, updateCounter: 1, uppercaseName: 'JILL', alwaysNull: null },
	]);
	const msDelay = 250;

	t.assert(initial[0]?.updatedAt?.valueOf() !== justDates[0]?.updatedAt?.valueOf());

	for (const eachUser of justDates) {
		t.assert(eachUser.updatedAt!.valueOf() > Date.now() - msDelay);
	}
});<|MERGE_RESOLUTION|>--- conflicted
+++ resolved
@@ -18,10 +18,7 @@
 	gte,
 	inArray,
 	type InferModel,
-<<<<<<< HEAD
-=======
 	lt,
->>>>>>> a78eefe0
 	max,
 	min,
 	Name,
