{
<<<<<<< HEAD
	"name": "integration-tests",
	"version": "1.0.0",
	"description": "",
	"scripts": {
		"typecheck": "tsc",
		"test": "ava tests --timeout=60s --serial"
	},
	"ava": {
		"files": [
			"tests/**/*.ts",
			"!tests/awsdatapi.alltypes.test.ts",
			"!tests/awsdatapi.test.ts",
			"!tests/planetscale-serverless/**/*.ts",
			"!tests/bun/**/*"
		],
		"extensions": {
			"ts": "module"
		},
		"nodeArguments": [
			"--loader=tsx"
		]
	},
	"keywords": [],
	"author": "Drizzle Team",
	"license": "Apache-2.0",
	"private": true,
	"devDependencies": {
		"@types/axios": "^0.14.0",
		"@types/better-sqlite3": "^7.6.3",
		"@types/dockerode": "^3.3.14",
		"@types/express": "^4.17.16",
		"@types/node": "^18.11.18",
		"@types/pg": "^8.6.6",
		"@types/sql.js": "^1.4.4",
		"@types/uuid": "^8.3.4",
		"ava": "^5.1.0",
		"axios": "^1.3.0",
		"tsx": "^3.12.2"
	},
	"dependencies": {
		"@aws-sdk/client-rds-data": "^3.257.0",
		"@aws-sdk/credential-providers": "^3.258.0",
                "@libsql/sqlite3": "^0.1.2",
		"@planetscale/database": "^1.5.0",
		"better-sqlite3": "^8.0.0",
		"dockerode": "^3.3.4",
		"dotenv": "^16.0.3",
		"drizzle-orm": "workspace:../drizzle-orm/dist",
		"express": "^4.18.2",
		"get-port": "^6.1.2",
		"mysql2": "^2.3.3",
		"pg": "^8.8.0",
		"postgres": "^3.3.3",
		"sql.js": "^1.8.0",
		"sqlite3": "^5.1.4",
		"uuid": "^9.0.0",
		"uvu": "^0.5.6",
		"zod": "^3.20.2"
	}
=======
  "name": "integration-tests",
  "version": "1.0.0",
  "description": "",
  "scripts": {
    "test:types": "tsc",
    "test": "ava tests --timeout=60s --serial"
  },
  "ava": {
    "files": [
      "tests/**/*.test.ts",
      "!tests/awsdatapi.alltypes.test.ts",
      "!tests/awsdatapi.test.ts",
      "!tests/planetscale-serverless/**/*.ts",
      "!tests/bun/**/*"
    ],
    "extensions": {
      "ts": "module"
    },
    "nodeArguments": [
      "--loader=tsx"
    ]
  },
  "keywords": [],
  "author": "Drizzle Team",
  "license": "Apache-2.0",
  "private": true,
  "devDependencies": {
    "@types/axios": "^0.14.0",
    "@types/better-sqlite3": "^7.6.3",
    "@types/dockerode": "^3.3.14",
    "@types/express": "^4.17.16",
    "@types/node": "^18.11.18",
    "@types/pg": "^8.6.6",
    "@types/sql.js": "^1.4.4",
    "@types/uuid": "^8.3.4",
    "ava": "^5.1.0",
    "axios": "^1.3.0",
    "tsx": "^3.12.2"
  },
  "dependencies": {
    "@aws-sdk/client-rds-data": "^3.257.0",
    "@aws-sdk/credential-providers": "^3.258.0",
    "@planetscale/database": "^1.5.0",
    "better-sqlite3": "^7.6.2",
    "dockerode": "^3.3.4",
    "dotenv": "^16.0.3",
    "drizzle-orm": "workspace:../drizzle-orm/dist",
    "express": "^4.18.2",
    "get-port": "^6.1.2",
    "mysql2": "^2.3.3",
    "pg": "^8.8.0",
    "postgres": "^3.3.3",
    "sql.js": "^1.8.0",
    "sqlite3": "^5.1.4",
    "uuid": "^9.0.0",
    "uvu": "^0.5.6",
    "zod": "^3.20.2"
  }
>>>>>>> b2d5f81d
}<|MERGE_RESOLUTION|>--- conflicted
+++ resolved
@@ -1,65 +1,4 @@
 {
-<<<<<<< HEAD
-	"name": "integration-tests",
-	"version": "1.0.0",
-	"description": "",
-	"scripts": {
-		"typecheck": "tsc",
-		"test": "ava tests --timeout=60s --serial"
-	},
-	"ava": {
-		"files": [
-			"tests/**/*.ts",
-			"!tests/awsdatapi.alltypes.test.ts",
-			"!tests/awsdatapi.test.ts",
-			"!tests/planetscale-serverless/**/*.ts",
-			"!tests/bun/**/*"
-		],
-		"extensions": {
-			"ts": "module"
-		},
-		"nodeArguments": [
-			"--loader=tsx"
-		]
-	},
-	"keywords": [],
-	"author": "Drizzle Team",
-	"license": "Apache-2.0",
-	"private": true,
-	"devDependencies": {
-		"@types/axios": "^0.14.0",
-		"@types/better-sqlite3": "^7.6.3",
-		"@types/dockerode": "^3.3.14",
-		"@types/express": "^4.17.16",
-		"@types/node": "^18.11.18",
-		"@types/pg": "^8.6.6",
-		"@types/sql.js": "^1.4.4",
-		"@types/uuid": "^8.3.4",
-		"ava": "^5.1.0",
-		"axios": "^1.3.0",
-		"tsx": "^3.12.2"
-	},
-	"dependencies": {
-		"@aws-sdk/client-rds-data": "^3.257.0",
-		"@aws-sdk/credential-providers": "^3.258.0",
-                "@libsql/sqlite3": "^0.1.2",
-		"@planetscale/database": "^1.5.0",
-		"better-sqlite3": "^8.0.0",
-		"dockerode": "^3.3.4",
-		"dotenv": "^16.0.3",
-		"drizzle-orm": "workspace:../drizzle-orm/dist",
-		"express": "^4.18.2",
-		"get-port": "^6.1.2",
-		"mysql2": "^2.3.3",
-		"pg": "^8.8.0",
-		"postgres": "^3.3.3",
-		"sql.js": "^1.8.0",
-		"sqlite3": "^5.1.4",
-		"uuid": "^9.0.0",
-		"uvu": "^0.5.6",
-		"zod": "^3.20.2"
-	}
-=======
   "name": "integration-tests",
   "version": "1.0.0",
   "description": "",
@@ -102,8 +41,9 @@
   "dependencies": {
     "@aws-sdk/client-rds-data": "^3.257.0",
     "@aws-sdk/credential-providers": "^3.258.0",
+    "@libsql/sqlite3": "^0.1.2",
     "@planetscale/database": "^1.5.0",
-    "better-sqlite3": "^7.6.2",
+    "better-sqlite3": "^8.0.0",
     "dockerode": "^3.3.4",
     "dotenv": "^16.0.3",
     "drizzle-orm": "workspace:../drizzle-orm/dist",
@@ -118,5 +58,4 @@
     "uvu": "^0.5.6",
     "zod": "^3.20.2"
   }
->>>>>>> b2d5f81d
 }