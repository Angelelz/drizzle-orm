--- conflicted
+++ resolved
@@ -10,51 +10,15 @@
 		"test:esm": "node tests/imports.test.mjs && node tests/imports.test.cjs",
 		"test:data-api": "sst shell vitest run tests/awsdatapi.test.ts"
 	},
-<<<<<<< HEAD
-	"ava": {
-		"files": [
-			"!tests/**/*.test.{ts,cts,mts,js,cjs,mjs}",
-			"tests/mysql-returning.test.ts",
-			"!tests/imports.test.mjs",
-			"!tests/imports.test.cjs",
-			"!tests/awsdatapi.alltypes.test.ts",
-			"!tests/awsdatapi.test.ts",
-			"!tests/planetscale-serverless/**/*.ts",
-			"!tests/bun/**/*",
-			"!tests/vercel-pg.test.ts",
-			"!tests/relational/**/*",
-			"!tests/libsql-batch.test.ts",
-			"!tests/xata-http.test.ts",
-			"!tests/d1-batch.test.ts",
-			"!tests/sqlite-proxy-batch.test.ts",
-			"!tests/neon-http-batch.test.ts",
-			"!tests/neon-http.test.ts",
-			"!tests/tidb-serverless.test.ts",
-			"!tests/replicas/**/*",
-			"!tests/imports/**/*",
-			"!tests/extensions/**/*"
-		],
-		"extensions": {
-			"ts": "module"
-		},
-		"nodeArguments": [
-			"--loader=tsx"
-		]
-	},
-=======
->>>>>>> f0c5affd
 	"keywords": [],
 	"author": "Drizzle Team",
 	"license": "Apache-2.0",
 	"private": true,
 	"devDependencies": {
 		"@neondatabase/serverless": "0.9.0",
-<<<<<<< HEAD
 		"@originjs/vite-plugin-commonjs": "^1.0.3",
 		"@paralleldrive/cuid2": "^2.2.2",
-=======
 		"@types/async-retry": "^1.4.8",
->>>>>>> f0c5affd
 		"@types/axios": "^0.14.0",
 		"@types/better-sqlite3": "^7.6.4",
 		"@types/dockerode": "^3.3.18",
