--- conflicted
+++ resolved
@@ -16,12 +16,9 @@
 	type TableRelationalConfig,
 	type TablesRelationalConfig,
 } from '~/relations.ts';
-<<<<<<< HEAD
 import { Param, type QueryWithTypings, SQL, sql, type SQLChunk } from '~/sql/sql.ts';
+import type { Name} from '~/sql/index.ts';
 import { and, eq } from '~/sql/index.ts'
-=======
-import { and, eq, type Name, Param, type QueryWithTypings, SQL, sql, type SQLChunk } from '~/sql/index.ts';
->>>>>>> 1a482ce8
 import { SQLiteColumn } from '~/sqlite-core/columns/index.ts';
 import type { SQLiteDeleteConfig, SQLiteInsertConfig, SQLiteUpdateConfig } from '~/sqlite-core/query-builders/index.ts';
 import { SQLiteTable } from '~/sqlite-core/table.ts';
