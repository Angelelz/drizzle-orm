--- conflicted
+++ resolved
@@ -51,15 +51,10 @@
 export function drizzle<TSchema extends Record<string, unknown> = Record<string, never>>(
 	client: VercelPgClient,
 	config: DrizzleConfig<TSchema> = {},
-<<<<<<< HEAD
-): VercelPgDatabase<TSchema> {
-	const dialect = new PgDialect({ casing: config.casing });
-=======
 ): VercelPgDatabase<TSchema> & {
 	$client: VercelPgClient;
 } {
-	const dialect = new PgDialect();
->>>>>>> 20ec9d7e
+	const dialect = new PgDialect({ casing: config.casing });
 	let logger;
 	if (config.logger === true) {
 		logger = new DefaultLogger();
