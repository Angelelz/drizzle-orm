import { aliasedTable, aliasedTableColumn, mapColumnsInAliasedSQLToAlias, mapColumnsInSQLToAlias } from '~/alias.ts';
import { Column } from '~/column.ts';
import { entityKind, is } from '~/entity.ts';
import { DrizzleError } from '~/errors.ts';
import type { MigrationMeta } from '~/migrator.ts';
import { PgColumn, PgDate, PgJson, PgJsonb, PgNumeric, PgTime, PgTimestamp, PgUUID } from '~/pg-core/columns/index.ts';
<<<<<<< HEAD
import type {
	PgDeleteConfig,
	PgInsertConfig,
	PgSetOperationConfig,
	PgUpdateConfig,
} from '~/pg-core/query-builders/index.ts';
import type { Join, PgSelectConfig, SelectedFieldsOrdered } from '~/pg-core/query-builders/select.types.ts';
=======
import type { PgDeleteConfig, PgInsertConfig, PgUpdateConfig } from '~/pg-core/query-builders/index.ts';
import type {
	PgSelectConfig,
	PgSelectJoinConfig,
	SelectedFieldsOrdered,
} from '~/pg-core/query-builders/select.types.ts';
>>>>>>> ee6a68b2
import { PgTable } from '~/pg-core/table.ts';
import {
	type BuildRelationalQueryResult,
	type DBQueryConfig,
	getOperators,
	getOrderByOperators,
	Many,
	normalizeRelation,
	One,
	type Relation,
	type TableRelationalConfig,
	type TablesRelationalConfig,
} from '~/relations.ts';
import {
	and,
	type DriverValueEncoder,
	eq,
	Param,
	type QueryTypingsValue,
	type QueryWithTypings,
	SQL,
	sql,
	type SQLChunk,
} from '~/sql/index.ts';
import { Subquery, SubqueryConfig } from '~/subquery.ts';
import { getTableName, Table } from '~/table.ts';
import { orderSelectedFields, type UpdateSet } from '~/utils.ts';
import { View, ViewBaseConfig } from '~/view.ts';
import type { PgSession } from './session.ts';
import { type PgMaterializedView, PgViewBase } from './view.ts';

export class PgDialect {
	static readonly [entityKind]: string = 'PgDialect';

	async migrate(migrations: MigrationMeta[], session: PgSession): Promise<void> {
		const migrationTableCreate = sql`
			CREATE TABLE IF NOT EXISTS "drizzle"."__drizzle_migrations" (
				id SERIAL PRIMARY KEY,
				hash text NOT NULL,
				created_at bigint
			)
		`;
		await session.execute(sql`CREATE SCHEMA IF NOT EXISTS "drizzle"`);
		await session.execute(migrationTableCreate);

		const dbMigrations = await session.all<{ id: number; hash: string; created_at: string }>(
			sql`select id, hash, created_at from "drizzle"."__drizzle_migrations" order by created_at desc limit 1`,
		);

		const lastDbMigration = dbMigrations[0];
		await session.transaction(async (tx) => {
			for await (const migration of migrations) {
				if (
					!lastDbMigration
					|| Number(lastDbMigration.created_at) < migration.folderMillis
				) {
					for (const stmt of migration.sql) {
						await tx.execute(sql.raw(stmt));
					}
					await tx.execute(
						sql`insert into "drizzle"."__drizzle_migrations" ("hash", "created_at") values(${migration.hash}, ${migration.folderMillis})`,
					);
				}
			}
		});
	}

	escapeName(name: string): string {
		return `"${name}"`;
	}

	escapeParam(num: number): string {
		return `$${num + 1}`;
	}

	escapeString(str: string): string {
		return `'${str.replace(/'/g, "''")}'`;
	}

	buildDeleteQuery({ table, where, returning }: PgDeleteConfig): SQL {
		const returningSql = returning
			? sql` returning ${this.buildSelection(returning, { isSingleTable: true })}`
			: undefined;

		const whereSql = where ? sql` where ${where}` : undefined;

		return sql`delete from ${table}${whereSql}${returningSql}`;
	}

	buildUpdateSet(table: PgTable, set: UpdateSet): SQL {
		const setEntries = Object.entries(set);

		const setSize = setEntries.length;
		return sql.join(
			setEntries
				.flatMap(([colName, value], i): SQL[] => {
					const col: PgColumn = table[Table.Symbol.Columns][colName]!;
					const res = sql`${sql.identifier(col.name)} = ${value}`;
					if (i < setSize - 1) {
						return [res, sql.raw(', ')];
					}
					return [res];
				}),
		);
	}

	buildUpdateQuery({ table, set, where, returning }: PgUpdateConfig): SQL {
		const setSql = this.buildUpdateSet(table, set);

		const returningSql = returning
			? sql` returning ${this.buildSelection(returning, { isSingleTable: true })}`
			: undefined;

		const whereSql = where ? sql` where ${where}` : undefined;

		return sql`update ${table} set ${setSql}${whereSql}${returningSql}`;
	}

	/**
	 * Builds selection SQL with provided fields/expressions
	 *
	 * Examples:
	 *
	 * `select <selection> from`
	 *
	 * `insert ... returning <selection>`
	 *
	 * If `isSingleTable` is true, then columns won't be prefixed with table name
	 */
	private buildSelection(
		fields: SelectedFieldsOrdered,
		{ isSingleTable = false }: { isSingleTable?: boolean } = {},
	): SQL {
		const columnsLen = fields.length;

		const chunks = fields
			.flatMap(({ field }, i) => {
				const chunk: SQLChunk[] = [];

				if (is(field, SQL.Aliased) && field.isSelectionField) {
					chunk.push(sql.identifier(field.fieldAlias));
				} else if (is(field, SQL.Aliased) || is(field, SQL)) {
					const query = is(field, SQL.Aliased) ? field.sql : field;

					if (isSingleTable) {
						chunk.push(
							new SQL(
								query.queryChunks.map((c) => {
									if (is(c, PgColumn)) {
										return sql.identifier(c.name);
									}
									return c;
								}),
							),
						);
					} else {
						chunk.push(query);
					}

					if (is(field, SQL.Aliased)) {
						chunk.push(sql` as ${sql.identifier(field.fieldAlias)}`);
					}
				} else if (is(field, Column)) {
					if (isSingleTable) {
						chunk.push(sql.identifier(field.name));
					} else {
						chunk.push(field);
					}
				}

				if (i < columnsLen - 1) {
					chunk.push(sql`, `);
				}

				return chunk;
			});

		return sql.join(chunks);
	}

	buildSelectQuery(
		{
			withList,
			fields,
			fieldsFlat,
			where,
			having,
			table,
			joins,
			orderBy,
			groupBy,
			limit,
			offset,
			lockingClause,
			distinct,
		}: PgSelectConfig,
	): SQL {
		const fieldsList = fieldsFlat ?? orderSelectedFields<PgColumn>(fields);
		for (const f of fieldsList) {
			if (
				is(f.field, Column)
				&& getTableName(f.field.table)
					!== (is(table, Subquery)
						? table[SubqueryConfig].alias
						: is(table, PgViewBase)
						? table[ViewBaseConfig].name
						: is(table, SQL)
						? undefined
						: getTableName(table))
				&& !((table) =>
					joins?.some(({ alias }) =>
						alias === (table[Table.Symbol.IsAlias] ? getTableName(table) : table[Table.Symbol.BaseName])
					))(f.field.table)
			) {
				const tableName = getTableName(f.field.table);
				throw new Error(
					`Your "${
						f.path.join('->')
					}" field references a column "${tableName}"."${f.field.name}", but the table "${tableName}" is not part of the query! Did you forget to join it?`,
				);
			}
		}

		const isSingleTable = !joins || joins.length === 0;

		let withSql: SQL | undefined;
		if (withList?.length) {
			const withSqlChunks = [sql`with `];
			for (const [i, w] of withList.entries()) {
				withSqlChunks.push(sql`${sql.identifier(w[SubqueryConfig].alias)} as (${w[SubqueryConfig].sql})`);
				if (i < withList.length - 1) {
					withSqlChunks.push(sql`, `);
				}
			}
			withSqlChunks.push(sql` `);
			withSql = sql.join(withSqlChunks);
		}

		let distinctSql: SQL | undefined;
		if (distinct) {
			distinctSql = distinct === true ? sql` distinct` : sql` distinct on (${sql.join(distinct.on, ', ')})`;
		}

		const selection = this.buildSelection(fieldsList, { isSingleTable });

		const tableSql = (() => {
			if (is(table, Table) && table[Table.Symbol.OriginalName] !== table[Table.Symbol.Name]) {
				let fullName = sql`${sql.identifier(table[Table.Symbol.OriginalName])}`;
				if (table[Table.Symbol.Schema]) {
					fullName = sql`${sql.identifier(table[Table.Symbol.Schema]!)}.${fullName}`;
				}
				return sql`${fullName} ${sql.identifier(table[Table.Symbol.Name])}`;
			}

			return table;
		})();

		const joinsArray: SQL[] = [];

		if (joins) {
			for (const [index, joinMeta] of joins.entries()) {
				if (index === 0) {
					joinsArray.push(sql` `);
				}
				const table = joinMeta.table;
				const lateralSql = joinMeta.lateral ? sql` lateral` : undefined;

				if (is(table, PgTable)) {
					const tableName = table[PgTable.Symbol.Name];
					const tableSchema = table[PgTable.Symbol.Schema];
					const origTableName = table[PgTable.Symbol.OriginalName];
					const alias = tableName === origTableName ? undefined : joinMeta.alias;
					joinsArray.push(
						sql`${sql.raw(joinMeta.joinType)} join${lateralSql} ${
							tableSchema ? sql`${sql.identifier(tableSchema)}.` : undefined
						}${sql.identifier(origTableName)}${alias && sql` ${sql.identifier(alias)}`} on ${joinMeta.on}`,
					);
				} else if (is(table, View)) {
					const viewName = table[ViewBaseConfig].name;
					const viewSchema = table[ViewBaseConfig].schema;
					const origViewName = table[ViewBaseConfig].originalName;
					const alias = viewName === origViewName ? undefined : joinMeta.alias;
					joinsArray.push(
						sql`${sql.raw(joinMeta.joinType)} join${lateralSql} ${
							viewSchema ? sql`${sql.identifier(viewSchema)}.` : undefined
						}${sql.identifier(origViewName)}${alias && sql` ${sql.identifier(alias)}`} on ${joinMeta.on}`,
					);
				} else {
					joinsArray.push(
						sql`${sql.raw(joinMeta.joinType)} join${lateralSql} ${table} on ${joinMeta.on}`,
					);
				}
				if (index < joins.length - 1) {
					joinsArray.push(sql` `);
				}
			}
		}

		const joinsSql = sql.join(joinsArray);

		const whereSql = where ? sql` where ${where}` : undefined;

		const havingSql = having ? sql` having ${having}` : undefined;

		let orderBySql;
		if (orderBy && orderBy.length > 0) {
			orderBySql = sql` order by ${sql.join(orderBy, sql`, `)}`;
		}

		let groupBySql;
		if (groupBy && groupBy.length > 0) {
			groupBySql = sql` group by ${sql.join(groupBy, sql`, `)}`;
		}

		const limitSql = limit ? sql` limit ${limit}` : undefined;

		const offsetSql = offset ? sql` offset ${offset}` : undefined;

		const lockingClauseSql = sql.empty();
		if (lockingClause) {
			const clauseSql = sql` for ${sql.raw(lockingClause.strength)}`;
			if (lockingClause.config.of) {
				clauseSql.append(sql` of ${lockingClause.config.of}`);
			}
			if (lockingClause.config.noWait) {
				clauseSql.append(sql` no wait`);
			} else if (lockingClause.config.skipLocked) {
				clauseSql.append(sql` skip locked`);
			}
			lockingClauseSql.append(clauseSql);
		}

		return sql`${withSql}select${distinctSql} ${selection} from ${tableSql}${joinsSql}${whereSql}${groupBySql}${havingSql}${orderBySql}${limitSql}${offsetSql}${lockingClauseSql}`;
	}

	buildSetOperationQuery({
		operator,
		isAll,
		leftSelect,
		rightSelect,
		limit,
		orderBy,
		offset,
	}: PgSetOperationConfig): SQL {
		const leftChunk = sql`(${leftSelect.getSQL()}) `;
		const rightChunk = sql`(${rightSelect.getSQL()})`;

		let orderBySql;
		if (orderBy && orderBy.length > 0) {
			const orderByValues: SQL<unknown>[] = [];

			// The next bit is necessary because the sql operator replaces ${table.column} with `table`.`column`
			// which is invalid MySql syntax, Table from one of the SELECTs cannot be used in global ORDER clause
			for (const singleOrderBy of orderBy) {
				if (is(singleOrderBy, PgColumn)) {
					orderByValues.push(sql.raw(singleOrderBy.name));
				} else if (is(singleOrderBy, SQL)) {
					for (let i = 0; i < singleOrderBy.queryChunks.length; i++) {
						const chunk = singleOrderBy.queryChunks[i];

						if (is(chunk, PgColumn)) {
							singleOrderBy.queryChunks[i] = sql.raw(chunk.name);
						}
					}

					orderByValues.push(sql`${singleOrderBy}`);
				} else {
					orderByValues.push(sql`${singleOrderBy}`);
				}
			}

			orderBySql = sql` order by ${sql.join(orderByValues, sql`, `)} `;
		}

		const limitSql = limit ? sql` limit ${limit}` : undefined;

		const operatorChunk = sql.raw(`${operator} ${isAll ? 'all ' : ''}`);

		const offsetSql = offset ? sql` offset ${offset}` : undefined;

		return sql`${leftChunk}${operatorChunk}${rightChunk}${orderBySql}${limitSql}${offsetSql}`;
	}

	buildInsertQuery({ table, values, onConflict, returning }: PgInsertConfig): SQL {
		const valuesSqlList: ((SQLChunk | SQL)[] | SQL)[] = [];
		const columns: Record<string, PgColumn> = table[Table.Symbol.Columns];

		const colEntries: [string, PgColumn][] = Object.entries(columns);

		const insertOrder = colEntries.map(([, column]) => sql.identifier(column.name));

		for (const [valueIndex, value] of values.entries()) {
			const valueList: (SQLChunk | SQL)[] = [];
			for (const [fieldName, col] of colEntries) {
				const colValue = value[fieldName];
				if (colValue === undefined || (is(colValue, Param) && colValue.value === undefined)) {
					// eslint-disable-next-line unicorn/no-negated-condition
					if (col.defaultFn !== undefined) {
						const defaultFnResult = col.defaultFn();
						const defaultValue = is(defaultFnResult, SQL) ? defaultFnResult : sql.param(defaultFnResult, col);
						valueList.push(defaultValue);
					} else {
						valueList.push(sql`default`);
					}
				} else {
					valueList.push(colValue);
				}
			}

			valuesSqlList.push(valueList);
			if (valueIndex < values.length - 1) {
				valuesSqlList.push(sql`, `);
			}
		}

		const valuesSql = sql.join(valuesSqlList);

		const returningSql = returning
			? sql` returning ${this.buildSelection(returning, { isSingleTable: true })}`
			: undefined;

		const onConflictSql = onConflict ? sql` on conflict ${onConflict}` : undefined;

		return sql`insert into ${table} ${insertOrder} values ${valuesSql}${onConflictSql}${returningSql}`;
	}

	buildRefreshMaterializedViewQuery(
		{ view, concurrently, withNoData }: { view: PgMaterializedView; concurrently?: boolean; withNoData?: boolean },
	): SQL {
		const concurrentlySql = concurrently ? sql` concurrently` : undefined;
		const withNoDataSql = withNoData ? sql` with no data` : undefined;

		return sql`refresh materialized view${concurrentlySql} ${view}${withNoDataSql}`;
	}

	prepareTyping(encoder: DriverValueEncoder<unknown, unknown>): QueryTypingsValue {
		if (
			is(encoder, PgJsonb) || is(encoder, PgJson)
		) {
			return 'json';
		} else if (is(encoder, PgNumeric)) {
			return 'decimal';
		} else if (is(encoder, PgTime)) {
			return 'time';
		} else if (is(encoder, PgTimestamp)) {
			return 'timestamp';
		} else if (is(encoder, PgDate)) {
			return 'date';
		} else if (is(encoder, PgUUID)) {
			return 'uuid';
		} else {
			return 'none';
		}
	}

	sqlToQuery(sql: SQL): QueryWithTypings {
		return sql.toQuery({
			escapeName: this.escapeName,
			escapeParam: this.escapeParam,
			escapeString: this.escapeString,
			prepareTyping: this.prepareTyping,
		});
	}

	// buildRelationalQueryWithPK({
	// 	fullSchema,
	// 	schema,
	// 	tableNamesMap,
	// 	table,
	// 	tableConfig,
	// 	queryConfig: config,
	// 	tableAlias,
	// 	isRoot = false,
	// 	joinOn,
	// }: {
	// 	fullSchema: Record<string, unknown>;
	// 	schema: TablesRelationalConfig;
	// 	tableNamesMap: Record<string, string>;
	// 	table: PgTable;
	// 	tableConfig: TableRelationalConfig;
	// 	queryConfig: true | DBQueryConfig<'many', true>;
	// 	tableAlias: string;
	// 	isRoot?: boolean;
	// 	joinOn?: SQL;
	// }): BuildRelationalQueryResult<PgTable, PgColumn> {
	// 	// For { "<relation>": true }, return a table with selection of all columns
	// 	if (config === true) {
	// 		const selectionEntries = Object.entries(tableConfig.columns);
	// 		const selection: BuildRelationalQueryResult<PgTable, PgColumn>['selection'] = selectionEntries.map((
	// 			[key, value],
	// 		) => ({
	// 			dbKey: value.name,
	// 			tsKey: key,
	// 			field: value as PgColumn,
	// 			relationTableTsKey: undefined,
	// 			isJson: false,
	// 			selection: [],
	// 		}));

	// 		return {
	// 			tableTsKey: tableConfig.tsName,
	// 			sql: table,
	// 			selection,
	// 		};
	// 	}

	// 	// let selection: BuildRelationalQueryResult<PgTable, PgColumn>['selection'] = [];
	// 	// let selectionForBuild = selection;

	// 	const aliasedColumns = Object.fromEntries(
	// 		Object.entries(tableConfig.columns).map(([key, value]) => [key, aliasedTableColumn(value, tableAlias)]),
	// 	);

	// 	const aliasedRelations = Object.fromEntries(
	// 		Object.entries(tableConfig.relations).map(([key, value]) => [key, aliasedRelation(value, tableAlias)]),
	// 	);

	// 	const aliasedFields = Object.assign({}, aliasedColumns, aliasedRelations);

	// 	let where, hasUserDefinedWhere;
	// 	if (config.where) {
	// 		const whereSql = typeof config.where === 'function' ? config.where(aliasedFields, operators) : config.where;
	// 		where = whereSql && mapColumnsInSQLToAlias(whereSql, tableAlias);
	// 		hasUserDefinedWhere = !!where;
	// 	}
	// 	where = and(joinOn, where);

	// 	// const fieldsSelection: { tsKey: string; value: PgColumn | SQL.Aliased; isExtra?: boolean }[] = [];
	// 	let joins: Join[] = [];
	// 	let selectedColumns: string[] = [];

	// 	// Figure out which columns to select
	// 	if (config.columns) {
	// 		let isIncludeMode = false;

	// 		for (const [field, value] of Object.entries(config.columns)) {
	// 			if (value === undefined) {
	// 				continue;
	// 			}

	// 			if (field in tableConfig.columns) {
	// 				if (!isIncludeMode && value === true) {
	// 					isIncludeMode = true;
	// 				}
	// 				selectedColumns.push(field);
	// 			}
	// 		}

	// 		if (selectedColumns.length > 0) {
	// 			selectedColumns = isIncludeMode
	// 				? selectedColumns.filter((c) => config.columns?.[c] === true)
	// 				: Object.keys(tableConfig.columns).filter((key) => !selectedColumns.includes(key));
	// 		}
	// 	} else {
	// 		// Select all columns if selection is not specified
	// 		selectedColumns = Object.keys(tableConfig.columns);
	// 	}

	// 	// for (const field of selectedColumns) {
	// 	// 	const column = tableConfig.columns[field]! as PgColumn;
	// 	// 	fieldsSelection.push({ tsKey: field, value: column });
	// 	// }

	// 	let initiallySelectedRelations: {
	// 		tsKey: string;
	// 		queryConfig: true | DBQueryConfig<'many', false>;
	// 		relation: Relation;
	// 	}[] = [];

	// 	// let selectedRelations: BuildRelationalQueryResult<PgTable, PgColumn>['selection'] = [];

	// 	// Figure out which relations to select
	// 	if (config.with) {
	// 		initiallySelectedRelations = Object.entries(config.with)
	// 			.filter((entry): entry is [typeof entry[0], NonNullable<typeof entry[1]>] => !!entry[1])
	// 			.map(([tsKey, queryConfig]) => ({ tsKey, queryConfig, relation: tableConfig.relations[tsKey]! }));
	// 	}

	// 	const manyRelations = initiallySelectedRelations.filter((r) =>
	// 		is(r.relation, Many)
	// 		&& (schema[tableNamesMap[r.relation.referencedTable[Table.Symbol.Name]]!]?.primaryKey.length ?? 0) > 0
	// 	);
	// 	// If this is the last Many relation (or there are no Many relations), we are on the innermost subquery level
	// 	const isInnermostQuery = manyRelations.length < 2;

	// 	const selectedExtras: {
	// 		tsKey: string;
	// 		value: SQL.Aliased;
	// 	}[] = [];

	// 	// Figure out which extras to select
	// 	if (isInnermostQuery && config.extras) {
	// 		const extras = typeof config.extras === 'function'
	// 			? config.extras(aliasedFields, { sql })
	// 			: config.extras;
	// 		for (const [tsKey, value] of Object.entries(extras)) {
	// 			selectedExtras.push({
	// 				tsKey,
	// 				value: mapColumnsInAliasedSQLToAlias(value, tableAlias),
	// 			});
	// 		}
	// 	}

	// 	// Transform `fieldsSelection` into `selection`
	// 	// `fieldsSelection` shouldn't be used after this point
	// 	// for (const { tsKey, value, isExtra } of fieldsSelection) {
	// 	// 	selection.push({
	// 	// 		dbKey: is(value, SQL.Aliased) ? value.fieldAlias : tableConfig.columns[tsKey]!.name,
	// 	// 		tsKey,
	// 	// 		field: is(value, Column) ? aliasedTableColumn(value, tableAlias) : value,
	// 	// 		relationTableTsKey: undefined,
	// 	// 		isJson: false,
	// 	// 		isExtra,
	// 	// 		selection: [],
	// 	// 	});
	// 	// }

	// 	let orderByOrig = typeof config.orderBy === 'function'
	// 		? config.orderBy(aliasedFields, orderByOperators)
	// 		: config.orderBy ?? [];
	// 	if (!Array.isArray(orderByOrig)) {
	// 		orderByOrig = [orderByOrig];
	// 	}
	// 	const orderBy = orderByOrig.map((orderByValue) => {
	// 		if (is(orderByValue, Column)) {
	// 			return aliasedTableColumn(orderByValue, tableAlias) as PgColumn;
	// 		}
	// 		return mapColumnsInSQLToAlias(orderByValue, tableAlias);
	// 	});

	// 	const limit = isInnermostQuery ? config.limit : undefined;
	// 	const offset = isInnermostQuery ? config.offset : undefined;

	// 	// For non-root queries without additional config except columns, return a table with selection
	// 	if (
	// 		!isRoot
	// 		&& initiallySelectedRelations.length === 0
	// 		&& selectedExtras.length === 0
	// 		&& !where
	// 		&& orderBy.length === 0
	// 		&& limit === undefined
	// 		&& offset === undefined
	// 	) {
	// 		return {
	// 			tableTsKey: tableConfig.tsName,
	// 			sql: table,
	// 			selection: selectedColumns.map((key) => ({
	// 				dbKey: tableConfig.columns[key]!.name,
	// 				tsKey: key,
	// 				field: tableConfig.columns[key] as PgColumn,
	// 				relationTableTsKey: undefined,
	// 				isJson: false,
	// 				selection: [],
	// 			})),
	// 		};
	// 	}

	// 	const selectedRelationsWithoutPK:

	// 	// Process all relations without primary keys, because they need to be joined differently and will all be on the same query level
	// 	for (
	// 		const {
	// 			tsKey: selectedRelationTsKey,
	// 			queryConfig: selectedRelationConfigValue,
	// 			relation,
	// 		} of initiallySelectedRelations
	// 	) {
	// 		const normalizedRelation = normalizeRelation(schema, tableNamesMap, relation);
	// 		const relationTableName = relation.referencedTable[Table.Symbol.Name];
	// 		const relationTableTsName = tableNamesMap[relationTableName]!;
	// 		const relationTable = schema[relationTableTsName]!;

	// 		if (relationTable.primaryKey.length > 0) {
	// 			continue;
	// 		}

	// 		const relationTableAlias = `${tableAlias}_${selectedRelationTsKey}`;
	// 		const joinOn = and(
	// 			...normalizedRelation.fields.map((field, i) =>
	// 				eq(
	// 					aliasedTableColumn(normalizedRelation.references[i]!, relationTableAlias),
	// 					aliasedTableColumn(field, tableAlias),
	// 				)
	// 			),
	// 		);
	// 		const builtRelation = this.buildRelationalQueryWithoutPK({
	// 			fullSchema,
	// 			schema,
	// 			tableNamesMap,
	// 			table: fullSchema[relationTableTsName] as PgTable,
	// 			tableConfig: schema[relationTableTsName]!,
	// 			queryConfig: selectedRelationConfigValue,
	// 			tableAlias: relationTableAlias,
	// 			joinOn,
	// 			nestedQueryRelation: relation,
	// 		});
	// 		const field = sql`${sql.identifier(relationTableAlias)}.${sql.identifier('data')}`.as(selectedRelationTsKey);
	// 		joins.push({
	// 			on: sql`true`,
	// 			table: new Subquery(builtRelation.sql as SQL, {}, relationTableAlias),
	// 			alias: relationTableAlias,
	// 			joinType: 'left',
	// 			lateral: true,
	// 		});
	// 		selectedRelations.push({
	// 			dbKey: selectedRelationTsKey,
	// 			tsKey: selectedRelationTsKey,
	// 			field,
	// 			relationTableTsKey: relationTableTsName,
	// 			isJson: true,
	// 			selection: builtRelation.selection,
	// 		});
	// 	}

	// 	const oneRelations = initiallySelectedRelations.filter((r): r is typeof r & { relation: One } =>
	// 		is(r.relation, One)
	// 	);

	// 	// Process all One relations with PKs, because they can all be joined on the same level
	// 	for (
	// 		const {
	// 			tsKey: selectedRelationTsKey,
	// 			queryConfig: selectedRelationConfigValue,
	// 			relation,
	// 		} of oneRelations
	// 	) {
	// 		const normalizedRelation = normalizeRelation(schema, tableNamesMap, relation);
	// 		const relationTableName = relation.referencedTable[Table.Symbol.Name];
	// 		const relationTableTsName = tableNamesMap[relationTableName]!;
	// 		const relationTableAlias = `${tableAlias}_${selectedRelationTsKey}`;
	// 		const relationTable = schema[relationTableTsName]!;

	// 		if (relationTable.primaryKey.length === 0) {
	// 			continue;
	// 		}

	// 		const joinOn = and(
	// 			...normalizedRelation.fields.map((field, i) =>
	// 				eq(
	// 					aliasedTableColumn(normalizedRelation.references[i]!, relationTableAlias),
	// 					aliasedTableColumn(field, tableAlias),
	// 				)
	// 			),
	// 		);
	// 		const builtRelation = this.buildRelationalQueryWithPK({
	// 			fullSchema,
	// 			schema,
	// 			tableNamesMap,
	// 			table: fullSchema[relationTableTsName] as PgTable,
	// 			tableConfig: schema[relationTableTsName]!,
	// 			queryConfig: selectedRelationConfigValue,
	// 			tableAlias: relationTableAlias,
	// 			joinOn,
	// 		});
	// 		const field = sql`case when ${sql.identifier(relationTableAlias)} is null then null else json_build_array(${
	// 			sql.join(
	// 				builtRelation.selection.map(({ field }) =>
	// 					is(field, SQL.Aliased)
	// 						? sql`${sql.identifier(relationTableAlias)}.${sql.identifier(field.fieldAlias)}`
	// 						: is(field, Column)
	// 						? aliasedTableColumn(field, relationTableAlias)
	// 						: field
	// 				),
	// 				sql`, `,
	// 			)
	// 		}) end`.as(selectedRelationTsKey);
	// 		const isLateralJoin = is(builtRelation.sql, SQL);
	// 		joins.push({
	// 			on: isLateralJoin ? sql`true` : joinOn,
	// 			table: is(builtRelation.sql, SQL)
	// 				? new Subquery(builtRelation.sql, {}, relationTableAlias)
	// 				: aliasedTable(builtRelation.sql, relationTableAlias),
	// 			alias: relationTableAlias,
	// 			joinType: 'left',
	// 			lateral: is(builtRelation.sql, SQL),
	// 		});
	// 		selectedRelations.push({
	// 			dbKey: selectedRelationTsKey,
	// 			tsKey: selectedRelationTsKey,
	// 			field,
	// 			relationTableTsKey: relationTableTsName,
	// 			isJson: true,
	// 			selection: builtRelation.selection,
	// 		});
	// 	}

	// 	let distinct: PgSelectConfig['distinct'];
	// 	let tableFrom: PgTable | Subquery = table;

	// 	// Process first Many relation - each one requires a nested subquery
	// 	const manyRelation = manyRelations[0];
	// 	if (manyRelation) {
	// 		const {
	// 			tsKey: selectedRelationTsKey,
	// 			queryConfig: selectedRelationQueryConfig,
	// 			relation,
	// 		} = manyRelation;

	// 		distinct = {
	// 			on: tableConfig.primaryKey.map((c) => aliasedTableColumn(c as PgColumn, tableAlias)),
	// 		};

	// 		const normalizedRelation = normalizeRelation(schema, tableNamesMap, relation);
	// 		const relationTableName = relation.referencedTable[Table.Symbol.Name];
	// 		const relationTableTsName = tableNamesMap[relationTableName]!;
	// 		const relationTableAlias = `${tableAlias}_${selectedRelationTsKey}`;
	// 		const joinOn = and(
	// 			...normalizedRelation.fields.map((field, i) =>
	// 				eq(
	// 					aliasedTableColumn(normalizedRelation.references[i]!, relationTableAlias),
	// 					aliasedTableColumn(field, tableAlias),
	// 				)
	// 			),
	// 		);

	// 		const builtRelationJoin = this.buildRelationalQueryWithPK({
	// 			fullSchema,
	// 			schema,
	// 			tableNamesMap,
	// 			table: fullSchema[relationTableTsName] as PgTable,
	// 			tableConfig: schema[relationTableTsName]!,
	// 			queryConfig: selectedRelationQueryConfig,
	// 			tableAlias: relationTableAlias,
	// 			joinOn,
	// 		});

	// 		const builtRelationSelectionField = sql`case when ${
	// 			sql.identifier(relationTableAlias)
	// 		} is null then '[]' else json_agg(json_build_array(${
	// 			sql.join(
	// 				builtRelationJoin.selection.map(({ field }) =>
	// 					is(field, SQL.Aliased)
	// 						? sql`${sql.identifier(relationTableAlias)}.${sql.identifier(field.fieldAlias)}`
	// 						: is(field, Column)
	// 						? aliasedTableColumn(field, relationTableAlias)
	// 						: field
	// 				),
	// 				sql`, `,
	// 			)
	// 		})) over (partition by ${sql.join(distinct.on, sql`, `)}) end`.as(selectedRelationTsKey);
	// 		const isLateralJoin = is(builtRelationJoin.sql, SQL);
	// 		joins.push({
	// 			on: isLateralJoin ? sql`true` : joinOn,
	// 			table: isLateralJoin
	// 				? new Subquery(builtRelationJoin.sql as SQL, {}, relationTableAlias)
	// 				: aliasedTable(builtRelationJoin.sql as PgTable, relationTableAlias),
	// 			alias: relationTableAlias,
	// 			joinType: 'left',
	// 			lateral: isLateralJoin,
	// 		});

	// 		// Build the "from" subquery with the remaining Many relations
	// 		const builtTableFrom = this.buildRelationalQueryWithPK({
	// 			fullSchema,
	// 			schema,
	// 			tableNamesMap,
	// 			table,
	// 			tableConfig,
	// 			queryConfig: {
	// 				...config,
	// 				where: undefined,
	// 				orderBy: undefined,
	// 				limit: undefined,
	// 				offset: undefined,
	// 				with: manyRelations.slice(1).reduce<NonNullable<typeof config['with']>>(
	// 					(result, { tsKey, queryConfig: configValue }) => {
	// 						result[tsKey] = configValue;
	// 						return result;
	// 					},
	// 					{},
	// 				),
	// 			},
	// 			tableAlias,
	// 		});

	// 		selectedRelations.push({
	// 			dbKey: selectedRelationTsKey,
	// 			tsKey: selectedRelationTsKey,
	// 			field: builtRelationSelectionField,
	// 			relationTableTsKey: relationTableTsName,
	// 			isJson: true,
	// 			selection: builtRelationJoin.selection,
	// 		});

	// 		// selection = builtTableFrom.selection.map((item) =>
	// 		// 	is(item.field, SQL.Aliased)
	// 		// 		? { ...item, field: sql`${sql.identifier(tableAlias)}.${sql.identifier(item.field.fieldAlias)}` }
	// 		// 		: item
	// 		// );
	// 		// selectionForBuild = [{
	// 		// 	dbKey: '*',
	// 		// 	tsKey: '*',
	// 		// 	field: sql`${sql.identifier(tableAlias)}.*`,
	// 		// 	selection: [],
	// 		// 	isJson: false,
	// 		// 	relationTableTsKey: undefined,
	// 		// }];
	// 		// const newSelectionItem: (typeof selection)[number] = {
	// 		// 	dbKey: selectedRelationTsKey,
	// 		// 	tsKey: selectedRelationTsKey,
	// 		// 	field,
	// 		// 	relationTableTsKey: relationTableTsName,
	// 		// 	isJson: true,
	// 		// 	selection: builtRelationJoin.selection,
	// 		// };
	// 		// selection.push(newSelectionItem);
	// 		// selectionForBuild.push(newSelectionItem);

	// 		tableFrom = is(builtTableFrom.sql, PgTable)
	// 			? builtTableFrom.sql
	// 			: new Subquery(builtTableFrom.sql, {}, tableAlias);
	// 	}

	// 	if (selectedColumns.length === 0 && selectedRelations.length === 0 && selectedExtras.length === 0) {
	// 		throw new DrizzleError(`No fields selected for table "${tableConfig.tsName}" ("${tableAlias}")`);
	// 	}

	// 	let selection: BuildRelationalQueryResult<PgTable, PgColumn>['selection'];

	// 	function prepareSelectedColumns() {
	// 		return selectedColumns.map((key) => ({
	// 			dbKey: tableConfig.columns[key]!.name,
	// 			tsKey: key,
	// 			field: tableConfig.columns[key] as PgColumn,
	// 			relationTableTsKey: undefined,
	// 			isJson: false,
	// 			selection: [],
	// 		}));
	// 	}

	// 	function prepareSelectedExtras() {
	// 		return selectedExtras.map((item) => ({
	// 			dbKey: item.value.fieldAlias,
	// 			tsKey: item.tsKey,
	// 			field: item.value,
	// 			relationTableTsKey: undefined,
	// 			isJson: false,
	// 			selection: [],
	// 		}));
	// 	}

	// 	if (isRoot) {
	// 		selection = [
	// 			...prepareSelectedColumns(),
	// 			...prepareSelectedExtras(),
	// 		];
	// 	}

	// 	if (hasUserDefinedWhere || orderBy.length > 0) {
	// 		tableFrom = new Subquery(
	// 			this.buildSelectQuery({
	// 				table: is(tableFrom, PgTable) ? aliasedTable(tableFrom, tableAlias) : tableFrom,
	// 				fields: {},
	// 				fieldsFlat: selectionForBuild.map(({ field }) => ({
	// 					path: [],
	// 					field: is(field, Column) ? aliasedTableColumn(field, tableAlias) : field,
	// 				})),
	// 				joins,
	// 				distinct,
	// 			}),
	// 			{},
	// 			tableAlias,
	// 		);
	// 		selectionForBuild = selection.map((item) =>
	// 			is(item.field, SQL.Aliased)
	// 				? { ...item, field: sql`${sql.identifier(tableAlias)}.${sql.identifier(item.field.fieldAlias)}` }
	// 				: item
	// 		);
	// 		joins = [];
	// 		distinct = undefined;
	// 	}

	// 	const result = this.buildSelectQuery({
	// 		table: is(tableFrom, PgTable) ? aliasedTable(tableFrom, tableAlias) : tableFrom,
	// 		fields: {},
	// 		fieldsFlat: selectionForBuild.map(({ field }) => ({
	// 			path: [],
	// 			field: is(field, Column) ? aliasedTableColumn(field, tableAlias) : field,
	// 		})),
	// 		where,
	// 		limit,
	// 		offset,
	// 		joins,
	// 		orderBy,
	// 		distinct,
	// 	});

	// 	return {
	// 		tableTsKey: tableConfig.tsName,
	// 		sql: result,
	// 		selection,
	// 	};
	// }

	buildRelationalQueryWithoutPK({
		fullSchema,
		schema,
		tableNamesMap,
		table,
		tableConfig,
		queryConfig: config,
		tableAlias,
		nestedQueryRelation,
		joinOn,
	}: {
		fullSchema: Record<string, unknown>;
		schema: TablesRelationalConfig;
		tableNamesMap: Record<string, string>;
		table: PgTable;
		tableConfig: TableRelationalConfig;
		queryConfig: true | DBQueryConfig<'many', true>;
		tableAlias: string;
		nestedQueryRelation?: Relation;
		joinOn?: SQL;
	}): BuildRelationalQueryResult<PgTable, PgColumn> {
		let selection: BuildRelationalQueryResult<PgTable, PgColumn>['selection'] = [];
		let limit, offset, orderBy: NonNullable<PgSelectConfig['orderBy']> = [], where;
		const joins: PgSelectJoinConfig[] = [];

		if (config === true) {
			const selectionEntries = Object.entries(tableConfig.columns);
			selection = selectionEntries.map((
				[key, value],
			) => ({
				dbKey: value.name,
				tsKey: key,
				field: aliasedTableColumn(value as PgColumn, tableAlias),
				relationTableTsKey: undefined,
				isJson: false,
				selection: [],
			}));
		} else {
			const aliasedColumns = Object.fromEntries(
				Object.entries(tableConfig.columns).map(([key, value]) => [key, aliasedTableColumn(value, tableAlias)]),
			);

			if (config.where) {
				const whereSql = typeof config.where === 'function'
					? config.where(aliasedColumns, getOperators())
					: config.where;
				where = whereSql && mapColumnsInSQLToAlias(whereSql, tableAlias);
			}

			const fieldsSelection: { tsKey: string; value: PgColumn | SQL.Aliased }[] = [];
			let selectedColumns: string[] = [];

			// Figure out which columns to select
			if (config.columns) {
				let isIncludeMode = false;

				for (const [field, value] of Object.entries(config.columns)) {
					if (value === undefined) {
						continue;
					}

					if (field in tableConfig.columns) {
						if (!isIncludeMode && value === true) {
							isIncludeMode = true;
						}
						selectedColumns.push(field);
					}
				}

				if (selectedColumns.length > 0) {
					selectedColumns = isIncludeMode
						? selectedColumns.filter((c) => config.columns?.[c] === true)
						: Object.keys(tableConfig.columns).filter((key) => !selectedColumns.includes(key));
				}
			} else {
				// Select all columns if selection is not specified
				selectedColumns = Object.keys(tableConfig.columns);
			}

			for (const field of selectedColumns) {
				const column = tableConfig.columns[field]! as PgColumn;
				fieldsSelection.push({ tsKey: field, value: column });
			}

			let selectedRelations: {
				tsKey: string;
				queryConfig: true | DBQueryConfig<'many', false>;
				relation: Relation;
			}[] = [];

			// Figure out which relations to select
			if (config.with) {
				selectedRelations = Object.entries(config.with)
					.filter((entry): entry is [typeof entry[0], NonNullable<typeof entry[1]>] => !!entry[1])
					.map(([tsKey, queryConfig]) => ({ tsKey, queryConfig, relation: tableConfig.relations[tsKey]! }));
			}

			let extras;

			// Figure out which extras to select
			if (config.extras) {
				extras = typeof config.extras === 'function'
					? config.extras(aliasedColumns, { sql })
					: config.extras;
				for (const [tsKey, value] of Object.entries(extras)) {
					fieldsSelection.push({
						tsKey,
						value: mapColumnsInAliasedSQLToAlias(value, tableAlias),
					});
				}
			}

			// Transform `fieldsSelection` into `selection`
			// `fieldsSelection` shouldn't be used after this point
			for (const { tsKey, value } of fieldsSelection) {
				selection.push({
					dbKey: is(value, SQL.Aliased) ? value.fieldAlias : tableConfig.columns[tsKey]!.name,
					tsKey,
					field: is(value, Column) ? aliasedTableColumn(value, tableAlias) : value,
					relationTableTsKey: undefined,
					isJson: false,
					selection: [],
				});
			}

			let orderByOrig = typeof config.orderBy === 'function'
				? config.orderBy(aliasedColumns, getOrderByOperators())
				: config.orderBy ?? [];
			if (!Array.isArray(orderByOrig)) {
				orderByOrig = [orderByOrig];
			}
			orderBy = orderByOrig.map((orderByValue) => {
				if (is(orderByValue, Column)) {
					return aliasedTableColumn(orderByValue, tableAlias) as PgColumn;
				}
				return mapColumnsInSQLToAlias(orderByValue, tableAlias);
			});

			limit = config.limit;
			offset = config.offset;

			// Process all relations
			for (
				const {
					tsKey: selectedRelationTsKey,
					queryConfig: selectedRelationConfigValue,
					relation,
				} of selectedRelations
			) {
				const normalizedRelation = normalizeRelation(schema, tableNamesMap, relation);
				const relationTableName = relation.referencedTable[Table.Symbol.Name];
				const relationTableTsName = tableNamesMap[relationTableName]!;
				const relationTableAlias = `${tableAlias}_${selectedRelationTsKey}`;
				const joinOn = and(
					...normalizedRelation.fields.map((field, i) =>
						eq(
							aliasedTableColumn(normalizedRelation.references[i]!, relationTableAlias),
							aliasedTableColumn(field, tableAlias),
						)
					),
				);
				const builtRelation = this.buildRelationalQueryWithoutPK({
					fullSchema,
					schema,
					tableNamesMap,
					table: fullSchema[relationTableTsName] as PgTable,
					tableConfig: schema[relationTableTsName]!,
					queryConfig: is(relation, One)
						? (selectedRelationConfigValue === true
							? { limit: 1 }
							: { ...selectedRelationConfigValue, limit: 1 })
						: selectedRelationConfigValue,
					tableAlias: relationTableAlias,
					joinOn,
					nestedQueryRelation: relation,
				});
				const field = sql`${sql.identifier(relationTableAlias)}.${sql.identifier('data')}`.as(selectedRelationTsKey);
				joins.push({
					on: sql`true`,
					table: new Subquery(builtRelation.sql as SQL, {}, relationTableAlias),
					alias: relationTableAlias,
					joinType: 'left',
					lateral: true,
				});
				selection.push({
					dbKey: selectedRelationTsKey,
					tsKey: selectedRelationTsKey,
					field,
					relationTableTsKey: relationTableTsName,
					isJson: true,
					selection: builtRelation.selection,
				});
			}
		}

		if (selection.length === 0) {
			throw new DrizzleError({ message: `No fields selected for table "${tableConfig.tsName}" ("${tableAlias}")` });
		}

		let result;

		where = and(joinOn, where);

		if (nestedQueryRelation) {
			let field = sql`json_build_array(${
				sql.join(
					selection.map(({ field, tsKey, isJson }) =>
						isJson
							? sql`${sql.identifier(`${tableAlias}_${tsKey}`)}.${sql.identifier('data')}`
							: is(field, SQL.Aliased)
							? field.sql
							: field
					),
					sql`, `,
				)
			})`;
			if (is(nestedQueryRelation, Many)) {
				field = sql`coalesce(json_agg(${field}${
					orderBy.length > 0 ? sql` order by ${sql.join(orderBy, sql`, `)}` : undefined
				}), '[]'::json)`;
				// orderBy = [];
			}
			const nestedSelection = [{
				dbKey: 'data',
				tsKey: 'data',
				field: field.as('data'),
				isJson: true,
				relationTableTsKey: tableConfig.tsName,
				selection,
			}];

			const needsSubquery = limit !== undefined || offset !== undefined || orderBy.length > 0;

			if (needsSubquery) {
				result = this.buildSelectQuery({
					table: aliasedTable(table, tableAlias),
					fields: {},
					fieldsFlat: [{
						path: [],
						field: sql.raw('*'),
					}],
					where,
					limit,
					offset,
					orderBy,
				});

				where = undefined;
				limit = undefined;
				offset = undefined;
				orderBy = [];
			} else {
				result = aliasedTable(table, tableAlias);
			}

			result = this.buildSelectQuery({
				table: is(result, PgTable) ? result : new Subquery(result, {}, tableAlias),
				fields: {},
				fieldsFlat: nestedSelection.map(({ field }) => ({
					path: [],
					field: is(field, Column) ? aliasedTableColumn(field, tableAlias) : field,
				})),
				joins,
				where,
				limit,
				offset,
				orderBy,
			});
		} else {
			result = this.buildSelectQuery({
				table: aliasedTable(table, tableAlias),
				fields: {},
				fieldsFlat: selection.map(({ field }) => ({
					path: [],
					field: is(field, Column) ? aliasedTableColumn(field, tableAlias) : field,
				})),
				joins,
				where,
				limit,
				offset,
				orderBy,
			});
		}

		return {
			tableTsKey: tableConfig.tsName,
			sql: result,
			selection,
		};
	}
}<|MERGE_RESOLUTION|>--- conflicted
+++ resolved
@@ -4,22 +4,14 @@
 import { DrizzleError } from '~/errors.ts';
 import type { MigrationMeta } from '~/migrator.ts';
 import { PgColumn, PgDate, PgJson, PgJsonb, PgNumeric, PgTime, PgTimestamp, PgUUID } from '~/pg-core/columns/index.ts';
-<<<<<<< HEAD
 import type {
 	PgDeleteConfig,
 	PgInsertConfig,
+	PgSelectJoinConfig,
 	PgSetOperationConfig,
 	PgUpdateConfig,
 } from '~/pg-core/query-builders/index.ts';
-import type { Join, PgSelectConfig, SelectedFieldsOrdered } from '~/pg-core/query-builders/select.types.ts';
-=======
-import type { PgDeleteConfig, PgInsertConfig, PgUpdateConfig } from '~/pg-core/query-builders/index.ts';
-import type {
-	PgSelectConfig,
-	PgSelectJoinConfig,
-	SelectedFieldsOrdered,
-} from '~/pg-core/query-builders/select.types.ts';
->>>>>>> ee6a68b2
+import type { PgSelectConfig, SelectedFieldsOrdered } from '~/pg-core/query-builders/select.types.ts';
 import { PgTable } from '~/pg-core/table.ts';
 import {
 	type BuildRelationalQueryResult,
