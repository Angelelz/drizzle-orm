--- conflicted
+++ resolved
@@ -13,14 +13,11 @@
 import { QueryPromise } from '~/query-promise.ts';
 import type { RunnableQuery } from '~/runnable-query.ts';
 import type { Query, SQL, SQLWrapper } from '~/sql/sql.ts';
+import type { Subquery } from '~/subquery.ts';
 import { Table } from '~/table.ts';
 import { mapUpdateSet, orderSelectedFields, type UpdateSet } from '~/utils.ts';
 import type { PgColumn } from '../columns/common.ts';
-<<<<<<< HEAD
-import type { Subquery } from '~/subquery.ts';
-=======
 import type { SelectedFields, SelectedFieldsOrdered } from './select.types.ts';
->>>>>>> fed7bde8
 
 export interface PgUpdateConfig {
 	where?: SQL | undefined;
