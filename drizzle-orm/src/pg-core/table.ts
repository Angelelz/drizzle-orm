--- conflicted
+++ resolved
@@ -97,10 +97,7 @@
 	schema: TSchemaName;
 	columns: BuildColumns<TTableName, TColumnsMap>;
 }> {
-<<<<<<< HEAD
 	return pgTableWithSchema(name, columns, extraConfig, undefined as TSchemaName);
-=======
-	return pgTableWithSchema(name, columns, extraConfig, undefined);
 }
 
 export function pgTableCreator(customizeTableName: (name: string) => string): typeof pgTable {
@@ -108,5 +105,4 @@
 		return pgTable(customizeTableName(name) as typeof name, columns, extraConfig);
 	};
 	return builder;
->>>>>>> 1f5d98cc
 }