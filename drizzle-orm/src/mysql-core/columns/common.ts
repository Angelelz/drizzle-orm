--- conflicted
+++ resolved
@@ -61,11 +61,7 @@
 		return this;
 	}
 
-<<<<<<< HEAD
-	generatedAlwaysAs(as: SQL | T['data'], config?: MySqlGeneratedColumnConfig): HasGenerated<this> {
-=======
 	generatedAlwaysAs(as: SQL | T['data'] | (() => SQL), config?: MySqlGeneratedColumnConfig): HasGenerated<this> {
->>>>>>> e7cf3381
 		this.config.generated = {
 			as,
 			type: 'always',
