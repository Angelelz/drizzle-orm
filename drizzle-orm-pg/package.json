--- conflicted
+++ resolved
@@ -1,10 +1,6 @@
 {
 	"name": "drizzle-orm-pg",
-<<<<<<< HEAD
-	"version": "0.15.4",
-=======
 	"version": "0.16.0",
->>>>>>> ccf31a02
 	"description": "Drizzle ORM package for PostgreSQL database",
 	"scripts": {
 		"build": "tsc --build && resolve-tspaths && cp README.md package.json dist/",
